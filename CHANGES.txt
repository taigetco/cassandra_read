1.1-dev
 * off-heap cache to use sun.misc.Unsafe instead of JNA (CASSANDRA-3271)
 * EACH_QUORUM is only supported for writes (CASSANDRA-3272)


1.0.1
 * acquire references during index build to prevent delete problems
   on Windows (CASSANDRA-3314)
 * describe_ring should include datacenter/topology information (CASSANDRA-2882)
 * Thrift sockets are not properly buffered (CASSANDRA-3261)
 * performance improvement for bytebufferutil compare function (CASSANDRA-3286)
 * add system.versions ColumnFamily (CASSANDRA-3140)
 * (CQL) update grammar to require key clause in DELETE statement
   (CASSANDRA-3349)
 * (CQL) allow numeric keyspace names in USE statement (CASSANDRA-3350)
 * reduce network copies (CASSANDRA-3333, 3373)
 * (Hadoop) skip empty rows when slicing the entire row (CASSANDRA-2855)
 * fix ColumnIndexer to use long offsets (CASSANDRA-3358)
<<<<<<< HEAD
=======
 * limit nodetool to 32MB of heap (CASSANDRA-3124)
 * (CQL) update parser to accept "timestamp" instead of "date" (CASSANDRA-3149)
 * Fix exception during PIG 'dump' (CASSANDRA-2810)
 * Fix transposition in cfHistograms (CASSANDRA-3222)
 * Allow using number as DC name when creating keyspace in CQL (CASSANDRA-3239)
 * Force flush of system table after updating/removing a token (CASSANDRA-3243)
 * Make Pig storage handle implements LoadMetadata (CASSANDRA-2777)
 * Improved CLI exceptions (CASSANDRA-3312)
>>>>>>> ad2ae452
 * Fix handling of tombstone by SSTableExport/Import (CASSANDRA-3357)
 * Only count compaction as active (for throttling) when they have
   successfully acquired the compaction lock (CASSANDRA-3344)
 * limit nodetool to 32MB of heap (CASSANDRA-3124)
 * (CQL) update parser to accept "timestamp" instead of "date" (CASSANDRA-3149)
 * Fix CLI `show schema` to include "compression_options" (CASSANDRA-3368)
 * Snapshot to include manifest under LeveledCompactionStrategy (CASSANDRA-3359)
 * (CQL) SELECT query should allow CF name to be qualified by keyspace (CASSANDRA-3130)
 * Display CLI version string on startup (CASSANDRA-3196)
 * (Hadoop) make CFIF try rpc_address or fallback to listen_address
   (CASSANDRA-3214)
 * (Hadoop) accept comma delimited lists of initial thrift connections
   (CASSANDRA-3185)
 * ColumnFamily min_compaction_threshold should be >= 2 (CASSANDRA-3342)
 * (Pig) add 0.8+ types and key validation type in schema (CASSANDRA-3280)
 * Fix completely removing column metadata using CLI (CASSANDRA-3126)
 * (CQL) Fix internal application error specifying 'using consistency ...'
   in lower case (CASSANDRA-3366)
 * CLI `describe cluster;` output should be on separate lines for separate versions
   (CASSANDRA-3170)
 * fix changing durable_writes keyspace option during CF creation
   (CASSANDRA-3292)
 * fix Deflate compression when compression actually makes the data bigger
   (CASSANDRA-3370)
 * avoid locking on update when no indexes are involved (CASSANDRA-3386)
 * optimize UUIDGen to avoid lock contention on InetAddress.getLocalHost 
   (CASSANDRA-3387)
 * tolerate index being dropped mid-mutation (CASSANDRA-3334, 3313)


1.0.0-final
 * close scrubbed sstable fd before deleting it (CASSANDRA-3318)
 * fix bug preventing obsolete commitlog segments from being removed
   (CASSANDRA-3269)
 * tolerate whitespace in seed CDL (CASSANDRA-3263)
 * Change default heap thresholds to max(min(1/2 ram, 1G), min(1/4 ram, 8GB))
   (CASSANDRA-3295)
 * Fix broken CompressedRandomAccessReaderTest (CASSANDRA-3298)
 * (CQL) fix type information returned for wildcard queries (CASSANDRA-3311)
 * add estimated tasks to LeveledCompactionStrategy (CASSANDRA-3322)
 * avoid including compaction cache-warming in keycache stats (CASSANDRA-3325)
 * run compaction and hinted handoff threads at MIN_PRIORITY (CASSANDRA-3308)
 * default hsha thrift server to cpu core count in rpc pool (CASSANDRA-3329)
 * add bin\daemon to binary tarball for Windows service (CASSANDRA-3331)
 * Fix places where uncompressed size of sstables was use in place of the
   compressed one (CASSANDRA-3338)
 * Fix hsha thrift server (CASSANDRA-3346)
 * Make sure repair only stream needed sstables (CASSANDRA-3345)
Fixes merged from 0.8 below:
 * Fix tool .bat files when CASSANDRA_HOME contains spaces (CASSANDRA-3258)
 * Force flush of status table when removing/updating token (CASSANDRA-3243)
 * Evict gossip state immediately when a token is taken over by a new IP (CASSANDRA-3259)
 * Fix bug where the failure detector can take too long to mark a host
   down (CASSANDRA-3273)
 * (Hadoop) allow wrapping ranges in queries (CASSANDRA-3137)
 * (Hadoop) check all interfaces for a match with split location
   before falling back to random replica (CASSANDRA-3211)
 * Fix stress COUNTER_GET option (CASSANDRA-3301)
 * Fix missing fields in CLI `show schema` output (CASSANDRA-3304)
 * Nodetool no longer leaks threads and closes JMX connections (CASSANDRA-3309)
 * fix truncate allowing data to be replayed post-restart (CASSANDRA-3297)
 * Move SimpleAuthority and SimpleAuthenticator to examples (CASSANDRA-2922)
 * Fix handling of tombstone by SSTableExport/Import (CASSANDRA-3357)


1.0.0-rc2
 * Log a meaningful warning when a node receives a message for a repair session
   that doesn't exist anymore (CASSANDRA-3256)
 * test for NUMA policy support as well as numactl presence (CASSANDRA-3245)
 * Fix FD leak when internode encryption is enabled (CASSANDRA-3257)
 * Remove incorrect assertion in mergeIterator (CASSANDRA-3260)
 * FBUtilities.hexToBytes(String) to throw NumberFormatException when string
   contains non-hex characters (CASSANDRA-3231)
 * Keep SimpleSnitch proximity ordering unchanged from what the Strategy
   generates, as intended (CASSANDRA-3262)
 * remove Scrub from compactionstats when finished (CASSANDRA-3255)
 * fix counter entry in jdbc TypesMap (CASSANDRA-3268)
 * fix full queue scenario for ParallelCompactionIterator (CASSANDRA-3270)
 * fix bootstrap process (CASSANDRA-3285)
 * don't try delivering hints if when there isn't any (CASSANDRA-3176)
 * CLI documentation change for ColumnFamily `compression_options` (CASSANDRA-3282)
 * ignore any CF ids sent by client for adding CF/KS (CASSANDRA-3288)
 * remove obsolete hints on first startup (CASSANDRA-3291)
 * use correct ISortedColumns for time-optimized reads (CASSANDRA-3289)
 * Evict gossip state immediately when a token is taken over by a new IP 
   (CASSANDRA-3259)


1.0.0-rc1
 * Update CQL to generate microsecond timestamps by default (CASSANDRA-3227)
 * Fix counting CFMetadata towards Memtable liveRatio (CASSANDRA-3023)
 * Kill server on wrapped OOME such as from FileChannel.map (CASSANDRA-3201)
 * remove unnecessary copy when adding to row cache (CASSANDRA-3223)
 * Log message when a full repair operation completes (CASSANDRA-3207)
 * Fix streamOutSession keeping sstables references forever if the remote end
   dies (CASSANDRA-3216)
 * Remove dynamic_snitch boolean from example configuration (defaulting to 
   true) and set default badness threshold to 0.1 (CASSANDRA-3229)
 * Base choice of random or "balanced" token on bootstrap on whether
   schema definitions were found (CASSANDRA-3219)
 * Fixes for LeveledCompactionStrategy score computation, prioritization,
   scheduling, and performance (CASSANDRA-3224, 3234)
 * parallelize sstable open at server startup (CASSANDRA-2988)
 * fix handling of exceptions writing to OutboundTcpConnection (CASSANDRA-3235)
 * Allow using quotes in "USE <keyspace>;" CLI command (CASSANDRA-3208)
 * Don't allow any cache loading exceptions to halt startup (CASSANDRA-3218)
 * Fix sstableloader --ignores option (CASSANDRA-3247)
 * File descriptor limit increased in packaging (CASSANDRA-3206)
 * Fix deadlock in commit log during flush (CASSANDRA-3253)
 

1.0.0-beta1
 * removed binarymemtable (CASSANDRA-2692)
 * add commitlog_total_space_in_mb to prevent fragmented logs (CASSANDRA-2427)
 * removed commitlog_rotation_threshold_in_mb configuration (CASSANDRA-2771)
 * make AbstractBounds.normalize de-overlapp overlapping ranges (CASSANDRA-2641)
 * replace CollatingIterator, ReducingIterator with MergeIterator 
   (CASSANDRA-2062)
 * Fixed the ability to set compaction strategy in cli using create column 
   family command (CASSANDRA-2778)
 * clean up tmp files after failed compaction (CASSANDRA-2468)
 * restrict repair streaming to specific columnfamilies (CASSANDRA-2280)
 * don't bother persisting columns shadowed by a row tombstone (CASSANDRA-2589)
 * reset CF and SC deletion times after gc_grace (CASSANDRA-2317)
 * optimize away seek when compacting wide rows (CASSANDRA-2879)
 * single-pass streaming (CASSANDRA-2677, 2906, 2916, 3003)
 * use reference counting for deleting sstables instead of relying on GC
   (CASSANDRA-2521, 3179)
 * store hints as serialized mutations instead of pointers to data row
   (CASSANDRA-2045)
 * store hints in the coordinator node instead of in the closest replica 
   (CASSANDRA-2914)
 * add row_cache_keys_to_save CF option (CASSANDRA-1966)
 * check column family validity in nodetool repair (CASSANDRA-2933)
 * use lazy initialization instead of class initialization in NodeId
   (CASSANDRA-2953)
 * add paging to get_count (CASSANDRA-2894)
 * fix "short reads" in [multi]get (CASSANDRA-2643, 3157, 3192)
 * add optional compression for sstables (CASSANDRA-47, 2994, 3001, 3128)
 * add scheduler JMX metrics (CASSANDRA-2962)
 * add block level checksum for compressed data (CASSANDRA-1717)
 * make column family backed column map pluggable and introduce unsynchronized
   ArrayList backed one to speedup reads (CASSANDRA-2843, 3165, 3205)
 * refactoring of the secondary index api (CASSANDRA-2982)
 * make CL > ONE reads wait for digest reconciliation before returning
   (CASSANDRA-2494)
 * fix missing logging for some exceptions (CASSANDRA-2061)
 * refactor and optimize ColumnFamilyStore.files(...) and Descriptor.fromFilename(String)
   and few other places responsible for work with SSTable files (CASSANDRA-3040)
 * Stop reading from sstables once we know we have the most recent columns,
   for query-by-name requests (CASSANDRA-2498)
 * Add query-by-column mode to stress.java (CASSANDRA-3064)
 * Add "install" command to cassandra.bat (CASSANDRA-292)
 * clean up KSMetadata, CFMetadata from unnecessary
   Thrift<->Avro conversion methods (CASSANDRA-3032)
 * Add timeouts to client request schedulers (CASSANDRA-3079, 3096)
 * Cli to use hashes rather than array of hashes for strategy options (CASSANDRA-3081)
 * LeveledCompactionStrategy (CASSANDRA-1608, 3085, 3110, 3087, 3145, 3154, 3182)
 * Improvements of the CLI `describe` command (CASSANDRA-2630)
 * reduce window where dropped CF sstables may not be deleted (CASSANDRA-2942)
 * Expose gossip/FD info to JMX (CASSANDRA-2806)
 * Fix streaming over SSL when compressed SSTable involved (CASSANDRA-3051)
 * Add support for pluggable secondary index implementations (CASSANDRA-3078)
 * remove compaction_thread_priority setting (CASSANDRA-3104)
 * generate hints for replicas that timeout, not just replicas that are known
   to be down before starting (CASSANDRA-2034)
 * Add throttling for internode streaming (CASSANDRA-3080)
 * make the repair of a range repair all replica (CASSANDRA-2610, 3194)
 * expose the ability to repair the first range (as returned by the
   partitioner) of a node (CASSANDRA-2606)
 * Streams Compression (CASSANDRA-3015)
 * add ability to use multiple threads during a single compaction
   (CASSANDRA-2901)
 * make AbstractBounds.normalize support overlapping ranges (CASSANDRA-2641)
 * fix of the CQL count() behavior (CASSANDRA-3068)
 * use TreeMap backed column families for the SSTable simple writers
   (CASSANDRA-3148)
 * fix inconsistency of the CLI syntax when {} should be used instead of [{}]
   (CASSANDRA-3119)
 * rename CQL type names to match expected SQL behavior (CASSANDRA-3149, 3031)
 * Arena-based allocation for memtables (CASSANDRA-2252, 3162, 3163, 3168)
 * Default RR chance to 0.1 (CASSANDRA-3169)
 * Add RowLevel support to secondary index API (CASSANDRA-3147)
 * Make SerializingCacheProvider the default if JNA is available (CASSANDRA-3183)
 * Fix backwards compatibilty for CQL memtable properties (CASSANDRA-3190)
 * Add five-minute delay before starting compactions on a restarted server
   (CASSANDRA-3181)
 * Reduce copies done for intra-host messages (CASSANDRA-1788, 3144)
 * support of compaction strategy option for stress.java (CASSANDRA-3204)
 * make memtable throughput and column count thresholds no-ops (CASSANDRA-2449)
 * Return schema information along with the resultSet in CQL (CASSANDRA-2734)
 * Add new DecimalType (CASSANDRA-2883)
 * Fix assertion error in RowRepairResolver (CASSANDRA-3156)
 * Reduce unnecessary high buffer sizes (CASSANDRA-3171)
 * Pluggable compaction strategy (CASSANDRA-1610)
 * Add new broadcast_address config option (CASSANDRA-2491)


0.8.6
 * revert CASSANDRA-2388
 * change TokenRange.endpoints back to listen/broadcast address to match
   pre-1777 behavior, and add TokenRange.rpc_endpoints instead (CASSANDRA-3187)
 * avoid trying to watch cassandra-topology.properties when loaded from jar
   (CASSANDRA-3138)
 * prevent users from creating keyspaces with LocalStrategy replication
   (CASSANDRA-3139)
 * fix CLI `show schema;` to output correct keyspace definition statement
   (CASSANDRA-3129)
 * CustomTThreadPoolServer to log TTransportException at DEBUG level
   (CASSANDRA-3142)
 * allow topology sort to work with non-unique rack names between 
   datacenters (CASSANDRA-3152)
 * Improve caching of same-version Messages on digest and repair paths
   (CASSANDRA-3158)
 * Randomize choice of first replica for counter increment (CASSANDRA-2890)
 * Fix using read_repair_chance instead of merge_shard_change (CASSANDRA-3202)
 * Avoid streaming data to nodes that already have it, on move as well as
   decommission (CASSANDRA-3041)
 * Fix divide by zero error in GCInspector (CASSANDRA-3164)
 * allow quoting of the ColumnFamily name in CLI `create column family`
   statement (CASSANDRA-3195)
 * Fix rolling upgrade from 0.7 to 0.8 problem (CASANDRA-3166)
 * Accomodate missing encryption_options in IncomingTcpConnection.stream
   (CASSANDRA-3212)


0.8.5
 * fix NPE when encryption_options is unspecified (CASSANDRA-3007)
 * include column name in validation failure exceptions (CASSANDRA-2849)
 * make sure truncate clears out the commitlog so replay won't re-
   populate with truncated data (CASSANDRA-2950)
 * fix NPE when debug logging is enabled and dropped CF is present
   in a commitlog segment (CASSANDRA-3021)
 * fix cassandra.bat when CASSANDRA_HOME contains spaces (CASSANDRA-2952)
 * fix to SSTableSimpleUnsortedWriter bufferSize calculation (CASSANDRA-3027)
 * make cleanup and normal compaction able to skip empty rows
   (rows containing nothing but expired tombstones) (CASSANDRA-3039)
 * work around native memory leak in com.sun.management.GarbageCollectorMXBean
   (CASSANDRA-2868)
 * validate that column names in column_metadata are not equal to key_alias
   on create/update of the ColumnFamily and CQL 'ALTER' statement (CASSANDRA-3036)
 * return an InvalidRequestException if an indexed column is assigned
   a value larger than 64KB (CASSANDRA-3057)
 * fix of numeric-only and string column names handling in CLI "drop index" 
   (CASSANDRA-3054)
 * prune index scan resultset back to original request for lazy
   resultset expansion case (CASSANDRA-2964)
 * (Hadoop) fail jobs when Cassandra node has failed but TaskTracker
   has not (CASSANDRA-2388)
 * fix dynamic snitch ignoring nodes when read_repair_chance is zero
   (CASSANDRA-2662)
 * avoid retaining references to dropped CFS objects in 
   CompactionManager.estimatedCompactions (CASSANDRA-2708)
 * expose rpc timeouts per host in MessagingServiceMBean (CASSANDRA-2941)
 * avoid including cwd in classpath for deb and rpm packages (CASSANDRA-2881)
 * remove gossip state when a new IP takes over a token (CASSANDRA-3071)
 * allow sstable2json to work on index sstable files (CASSANDRA-3059)
 * always hint counters (CASSANDRA-3099)
 * fix log4j initialization in EmbeddedCassandraService (CASSANDRA-2857)
 * remove gossip state when a new IP takes over a token (CASSANDRA-3071)
 * work around native memory leak in com.sun.management.GarbageCollectorMXBean
    (CASSANDRA-2868)
 * fix UnavailableException with writes at CL.EACH_QUORM (CASSANDRA-3084)
 * fix parsing of the Keyspace and ColumnFamily names in numeric
   and string representations in CLI (CASSANDRA-3075)
 * fix corner cases in Range.differenceToFetch (CASSANDRA-3084)
 * fix ip address String representation in the ring cache (CASSANDRA-3044)
 * fix ring cache compatibility when mixing pre-0.8.4 nodes with post-
   in the same cluster (CASSANDRA-3023)
 * make repair report failure when a node participating dies (instead of
   hanging forever) (CASSANDRA-2433)
 * fix handling of the empty byte buffer by ReversedType (CASSANDRA-3111)
 * Add validation that Keyspace names are case-insensitively unique (CASSANDRA-3066)
 * catch invalid key_validation_class before instantiating UpdateColumnFamily (CASSANDRA-3102)
 * make Range and Bounds objects client-safe (CASSANDRA-3108)
 * optionally skip log4j configuration (CASSANDRA-3061)
 * bundle sstableloader with the debian package (CASSANDRA-3113)
 * don't try to build secondary indexes when there is none (CASSANDRA-3123)
 * improve SSTableSimpleUnsortedWriter speed for large rows (CASSANDRA-3122)
 * handle keyspace arguments correctly in nodetool snapshot (CASSANDRA-3038)
 * Fix SSTableImportTest on windows (CASSANDRA-3043)
 * expose compactionThroughputMbPerSec through JMX (CASSANDRA-3117)
 * log keyspace and CF of large rows being compacted


0.8.4
 * change TokenRing.endpoints to be a list of rpc addresses instead of 
   listen/broadcast addresses (CASSANDRA-1777)
 * include files-to-be-streamed in StreamInSession.getSources (CASSANDRA-2972)
 * use JAVA env var in cassandra-env.sh (CASSANDRA-2785, 2992)
 * avoid doing read for no-op replicate-on-write at CL=1 (CASSANDRA-2892)
 * refuse counter write for CL.ANY (CASSANDRA-2990)
 * switch back to only logging recent dropped messages (CASSANDRA-3004)
 * always deserialize RowMutation for counters (CASSANDRA-3006)
 * ignore saved replication_factor strategy_option for NTS (CASSANDRA-3011)
 * make sure pre-truncate CL segments are discarded (CASSANDRA-2950)


0.8.3
 * add ability to drop local reads/writes that are going to timeout
   (CASSANDRA-2943)
 * revamp token removal process, keep gossip states for 3 days (CASSANDRA-2496)
 * don't accept extra args for 0-arg nodetool commands (CASSANDRA-2740)
 * log unavailableexception details at debug level (CASSANDRA-2856)
 * expose data_dir though jmx (CASSANDRA-2770)
 * don't include tmp files as sstable when create cfs (CASSANDRA-2929)
 * log Java classpath on startup (CASSANDRA-2895)
 * keep gossipped version in sync with actual on migration coordinator 
   (CASSANDRA-2946)
 * use lazy initialization instead of class initialization in NodeId
   (CASSANDRA-2953)
 * check column family validity in nodetool repair (CASSANDRA-2933)
 * speedup bytes to hex conversions dramatically (CASSANDRA-2850)
 * Flush memtables on shutdown when durable writes are disabled 
   (CASSANDRA-2958)
 * improved POSIX compatibility of start scripts (CASsANDRA-2965)
 * add counter support to Hadoop InputFormat (CASSANDRA-2981)
 * fix bug where dirty commitlog segments were removed (and avoid keeping 
   segments with no post-flush activity permanently dirty) (CASSANDRA-2829)
 * fix throwing exception with batch mutation of counter super columns
   (CASSANDRA-2949)
 * ignore system tables during repair (CASSANDRA-2979)
 * throw exception when NTS is given replication_factor as an option
   (CASSANDRA-2960)
 * fix assertion error during compaction of counter CFs (CASSANDRA-2968)
 * avoid trying to create index names, when no index exists (CASSANDRA-2867)
 * don't sample the system table when choosing a bootstrap token
   (CASSANDRA-2825)
 * gossiper notifies of local state changes (CASSANDRA-2948)
 * add asynchronous and half-sync/half-async thrift servers (CASSANDRA-1405)
 * fix potential use of free'd native memory in SerializingCache 
   (CASSANDRA-2951)
 * prune index scan resultset back to original request for lazy
   resultset expansion case (CASSANDRA-2964)
 * (Hadoop) fail jobs when Cassandra node has failed but TaskTracker
    has not (CASSANDRA-2388)


0.8.2
 * CQL: 
   - include only one row per unique key for IN queries (CASSANDRA-2717)
   - respect client timestamp on full row deletions (CASSANDRA-2912)
 * improve thread-safety in StreamOutSession (CASSANDRA-2792)
 * allow deleting a row and updating indexed columns in it in the
   same mutation (CASSANDRA-2773)
 * Expose number of threads blocked on submitting memtable to flush
   in JMX (CASSANDRA-2817)
 * add ability to return "endpoints" to nodetool (CASSANDRA-2776)
 * Add support for multiple (comma-delimited) coordinator addresses
   to ColumnFamilyInputFormat (CASSANDRA-2807)
 * fix potential NPE while scheduling read repair for range slice
   (CASSANDRA-2823)
 * Fix race in SystemTable.getCurrentLocalNodeId (CASSANDRA-2824)
 * Correctly set default for replicate_on_write (CASSANDRA-2835)
 * improve nodetool compactionstats formatting (CASSANDRA-2844)
 * fix index-building status display (CASSANDRA-2853)
 * fix CLI perpetuating obsolete KsDef.replication_factor (CASSANDRA-2846)
 * improve cli treatment of multiline comments (CASSANDRA-2852)
 * handle row tombstones correctly in EchoedRow (CASSANDRA-2786)
 * add MessagingService.get[Recently]DroppedMessages and
   StorageService.getExceptionCount (CASSANDRA-2804)
 * fix possibility of spurious UnavailableException for LOCAL_QUORUM
   reads with dynamic snitch + read repair disabled (CASSANDRA-2870)
 * add ant-optional as dependence for the debian package (CASSANDRA-2164)
 * add option to specify limit for get_slice in the CLI (CASSANDRA-2646)
 * decrease HH page size (CASSANDRA-2832)
 * reset cli keyspace after dropping the current one (CASSANDRA-2763)
 * add KeyRange option to Hadoop inputformat (CASSANDRA-1125)
 * fix protocol versioning (CASSANDRA-2818, 2860)
 * support spaces in path to log4j configuration (CASSANDRA-2383)
 * avoid including inferred types in CF update (CASSANDRA-2809)
 * fix JMX bulkload call (CASSANDRA-2908)
 * fix updating KS with durable_writes=false (CASSANDRA-2907)
 * add simplified facade to SSTableWriter for bulk loading use
   (CASSANDRA-2911)
 * fix re-using index CF sstable names after drop/recreate (CASSANDRA-2872)
 * prepend CF to default index names (CASSANDRA-2903)
 * fix hint replay (CASSANDRA-2928)
 * Properly synchronize repair's merkle tree computation (CASSANDRA-2816)


0.8.1
 * CQL:
   - support for insert, delete in BATCH (CASSANDRA-2537)
   - support for IN to SELECT, UPDATE (CASSANDRA-2553)
   - timestamp support for INSERT, UPDATE, and BATCH (CASSANDRA-2555)
   - TTL support (CASSANDRA-2476)
   - counter support (CASSANDRA-2473)
   - ALTER COLUMNFAMILY (CASSANDRA-1709)
   - DROP INDEX (CASSANDRA-2617)
   - add SCHEMA/TABLE as aliases for KS/CF (CASSANDRA-2743)
   - server handles wait-for-schema-agreement (CASSANDRA-2756)
   - key alias support (CASSANDRA-2480)
 * add support for comparator parameters and a generic ReverseType
   (CASSANDRA-2355)
 * add CompositeType and DynamicCompositeType (CASSANDRA-2231)
 * optimize batches containing multiple updates to the same row
   (CASSANDRA-2583)
 * adjust hinted handoff page size to avoid OOM with large columns 
   (CASSANDRA-2652)
 * mark BRAF buffer invalid post-flush so we don't re-flush partial
   buffers again, especially on CL writes (CASSANDRA-2660)
 * add DROP INDEX support to CLI (CASSANDRA-2616)
 * don't perform HH to client-mode [storageproxy] nodes (CASSANDRA-2668)
 * Improve forceDeserialize/getCompactedRow encapsulation (CASSANDRA-2659)
 * Don't write CounterUpdateColumn to disk in tests (CASSANDRA-2650)
 * Add sstable bulk loading utility (CASSANDRA-1278)
 * avoid replaying hints to dropped columnfamilies (CASSANDRA-2685)
 * add placeholders for missing rows in range query pseudo-RR (CASSANDRA-2680)
 * remove no-op HHOM.renameHints (CASSANDRA-2693)
 * clone super columns to avoid modifying them during flush (CASSANDRA-2675)
 * allow writes to bypass the commitlog for certain keyspaces (CASSANDRA-2683)
 * avoid NPE when bypassing commitlog during memtable flush (CASSANDRA-2781)
 * Added support for making bootstrap retry if nodes flap (CASSANDRA-2644)
 * Added statusthrift to nodetool to report if thrift server is running (CASSANDRA-2722)
 * Fixed rows being cached if they do not exist (CASSANDRA-2723)
 * Support passing tableName and cfName to RowCacheProviders (CASSANDRA-2702)
 * close scrub file handles (CASSANDRA-2669)
 * throttle migration replay (CASSANDRA-2714)
 * optimize column serializer creation (CASSANDRA-2716)
 * Added support for making bootstrap retry if nodes flap (CASSANDRA-2644)
 * Added statusthrift to nodetool to report if thrift server is running
   (CASSANDRA-2722)
 * Fixed rows being cached if they do not exist (CASSANDRA-2723)
 * fix truncate/compaction race (CASSANDRA-2673)
 * workaround large resultsets causing large allocation retention
   by nio sockets (CASSANDRA-2654)
 * fix nodetool ring use with Ec2Snitch (CASSANDRA-2733)
 * fix inconsistency window during bootstrap (CASSANDRA-833)
 * fix removing columns and subcolumns that are supressed by a row or
   supercolumn tombstone during replica resolution (CASSANDRA-2590)
 * support sstable2json against snapshot sstables (CASSANDRA-2386)
 * remove active-pull schema requests (CASSANDRA-2715)
 * avoid marking entire list of sstables as actively being compacted
   in multithreaded compaction (CASSANDRA-2765)
 * seek back after deserializing a row to update cache with (CASSANDRA-2752)
 * avoid skipping rows in scrub for counter column family (CASSANDRA-2759)
 * fix ConcurrentModificationException in repair when dealing with 0.7 node
   (CASSANDRA-2767)
 * use threadsafe collections for StreamInSession (CASSANDRA-2766)
 * avoid infinite loop when creating merkle tree (CASSANDRA-2758)
 * avoids unmarking compacting sstable prematurely in cleanup (CASSANDRA-2769)
 * fix NPE when the commit log is bypassed (CASSANDRA-2718)
 * don't throw an exception in SS.isRPCServerRunning (CASSANDRA-2721)
 * make stress.jar executable (CASSANDRA-2744)
 * add daemon mode to java stress (CASSANDRA-2267)
 * expose the DC and rack of a node through JMX and nodetool ring (CASSANDRA-2531)
 * fix cache mbean getSize (CASSANDRA-2781)
 * Add Date, Float, Double, and Boolean types (CASSANDRA-2530)
 * Add startup flag to renew counter node id (CASSANDRA-2788)
 * add jamm agent to cassandra.bat (CASSANDRA-2787)
 * fix repair hanging if a neighbor has nothing to send (CASSANDRA-2797)
 * purge tombstone even if row is in only one sstable (CASSANDRA-2801)
 * Fix wrong purge of deleted cf during compaction (CASSANDRA-2786)
 * fix race that could result in Hadoop writer failing to throw an
   exception encountered after close() (CASSANDRA-2755)
 * fix scan wrongly throwing assertion error (CASSANDRA-2653)
 * Always use even distribution for merkle tree with RandomPartitionner
   (CASSANDRA-2841)
 * fix describeOwnership for OPP (CASSANDRA-2800)
 * ensure that string tokens do not contain commas (CASSANDRA-2762)


0.8.0-final
 * fix CQL grammar warning and cqlsh regression from CASSANDRA-2622
 * add ant generate-cql-html target (CASSANDRA-2526)
 * update CQL consistency levels (CASSANDRA-2566)
 * debian packaging fixes (CASSANDRA-2481, 2647)
 * fix UUIDType, IntegerType for direct buffers (CASSANDRA-2682, 2684)
 * switch to native Thrift for Hadoop map/reduce (CASSANDRA-2667)
 * fix StackOverflowError when building from eclipse (CASSANDRA-2687)
 * only provide replication_factor to strategy_options "help" for
   SimpleStrategy, OldNetworkTopologyStrategy (CASSANDRA-2678, 2713)
 * fix exception adding validators to non-string columns (CASSANDRA-2696)
 * avoid instantiating DatabaseDescriptor in JDBC (CASSANDRA-2694)
 * fix potential stack overflow during compaction (CASSANDRA-2626)
 * clone super columns to avoid modifying them during flush (CASSANDRA-2675)
 * reset underlying iterator in EchoedRow constructor (CASSANDRA-2653)


0.8.0-rc1
 * faster flushes and compaction from fixing excessively pessimistic 
   rebuffering in BRAF (CASSANDRA-2581)
 * fix returning null column values in the python cql driver (CASSANDRA-2593)
 * fix merkle tree splitting exiting early (CASSANDRA-2605)
 * snapshot_before_compaction directory name fix (CASSANDRA-2598)
 * Disable compaction throttling during bootstrap (CASSANDRA-2612) 
 * fix CQL treatment of > and < operators in range slices (CASSANDRA-2592)
 * fix potential double-application of counter updates on commitlog replay
   by moving replay position from header to sstable metadata (CASSANDRA-2419)
 * JDBC CQL driver exposes getColumn for access to timestamp
 * JDBC ResultSetMetadata properties added to AbstractType
 * r/m clustertool (CASSANDRA-2607)
 * add support for presenting row key as a column in CQL result sets 
   (CASSANDRA-2622)
 * Don't allow {LOCAL|EACH}_QUORUM unless strategy is NTS (CASSANDRA-2627)
 * validate keyspace strategy_options during CQL create (CASSANDRA-2624)
 * fix empty Result with secondary index when limit=1 (CASSANDRA-2628)
 * Fix regression where bootstrapping a node with no schema fails
   (CASSANDRA-2625)
 * Allow removing LocationInfo sstables (CASSANDRA-2632)
 * avoid attempting to replay mutations from dropped keyspaces (CASSANDRA-2631)
 * avoid using cached position of a key when GT is requested (CASSANDRA-2633)
 * fix counting bloom filter true positives (CASSANDRA-2637)
 * initialize local ep state prior to gossip startup if needed (CASSANDRA-2638)
 * fix counter increment lost after restart (CASSANDRA-2642)
 * add quote-escaping via backslash to CLI (CASSANDRA-2623)
 * fix pig example script (CASSANDRA-2487)
 * fix dynamic snitch race in adding latencies (CASSANDRA-2618)
 * Start/stop cassandra after more important services such as mdadm in
   debian packaging (CASSANDRA-2481)


0.8.0-beta2
 * fix NPE compacting index CFs (CASSANDRA-2528)
 * Remove checking all column families on startup for compaction candidates 
   (CASSANDRA-2444)
 * validate CQL create keyspace options (CASSANDRA-2525)
 * fix nodetool setcompactionthroughput (CASSANDRA-2550)
 * move	gossip heartbeat back to its own thread (CASSANDRA-2554)
 * validate cql TRUNCATE columnfamily before truncating (CASSANDRA-2570)
 * fix batch_mutate for mixed standard-counter mutations (CASSANDRA-2457)
 * disallow making schema changes to system keyspace (CASSANDRA-2563)
 * fix sending mutation messages multiple times (CASSANDRA-2557)
 * fix incorrect use of NBHM.size in ReadCallback that could cause
   reads to time out even when responses were received (CASSAMDRA-2552)
 * trigger read repair correctly for LOCAL_QUORUM reads (CASSANDRA-2556)
 * Allow configuring the number of compaction thread (CASSANDRA-2558)
 * forceUserDefinedCompaction will attempt to compact what it is given
   even if the pessimistic estimate is that there is not enough disk space;
   automatic compactions will only compact 2 or more sstables (CASSANDRA-2575)
 * refuse to apply migrations with older timestamps than the current 
   schema (CASSANDRA-2536)
 * remove unframed Thrift transport option
 * include indexes in snapshots (CASSANDRA-2596)
 * improve ignoring of obsolete mutations in index maintenance (CASSANDRA-2401)
 * recognize attempt to drop just the index while leaving the column
   definition alone (CASSANDRA-2619)
  

0.8.0-beta1
 * remove Avro RPC support (CASSANDRA-926)
 * support for columns that act as incr/decr counters 
   (CASSANDRA-1072, 1937, 1944, 1936, 2101, 2093, 2288, 2105, 2384, 2236, 2342,
   2454)
 * CQL (CASSANDRA-1703, 1704, 1705, 1706, 1707, 1708, 1710, 1711, 1940, 
   2124, 2302, 2277, 2493)
 * avoid double RowMutation serialization on write path (CASSANDRA-1800)
 * make NetworkTopologyStrategy the default (CASSANDRA-1960)
 * configurable internode encryption (CASSANDRA-1567, 2152)
 * human readable column names in sstable2json output (CASSANDRA-1933)
 * change default JMX port to 7199 (CASSANDRA-2027)
 * backwards compatible internal messaging (CASSANDRA-1015)
 * atomic switch of memtables and sstables (CASSANDRA-2284)
 * add pluggable SeedProvider (CASSANDRA-1669)
 * Fix clustertool to not throw exception when calling get_endpoints (CASSANDRA-2437)
 * upgrade to thrift 0.6 (CASSANDRA-2412) 
 * repair works on a token range instead of full ring (CASSANDRA-2324)
 * purge tombstones from row cache (CASSANDRA-2305)
 * push replication_factor into strategy_options (CASSANDRA-1263)
 * give snapshots the same name on each node (CASSANDRA-1791)
 * remove "nodetool loadbalance" (CASSANDRA-2448)
 * multithreaded compaction (CASSANDRA-2191)
 * compaction throttling (CASSANDRA-2156)
 * add key type information and alias (CASSANDRA-2311, 2396)
 * cli no longer divides read_repair_chance by 100 (CASSANDRA-2458)
 * made CompactionInfo.getTaskType return an enum (CASSANDRA-2482)
 * add a server-wide cap on measured memtable memory usage and aggressively
   flush to keep under that threshold (CASSANDRA-2006)
 * add unified UUIDType (CASSANDRA-2233)
 * add off-heap row cache support (CASSANDRA-1969)


0.7.5
 * improvements/fixes to PIG driver (CASSANDRA-1618, CASSANDRA-2387,
   CASSANDRA-2465, CASSANDRA-2484)
 * validate index names (CASSANDRA-1761)
 * reduce contention on Table.flusherLock (CASSANDRA-1954)
 * try harder to detect failures during streaming, cleaning up temporary
   files more reliably (CASSANDRA-2088)
 * shut down server for OOM on a Thrift thread (CASSANDRA-2269)
 * fix tombstone handling in repair and sstable2json (CASSANDRA-2279)
 * preserve version when streaming data from old sstables (CASSANDRA-2283)
 * don't start repair if a neighboring node is marked as dead (CASSANDRA-2290)
 * purge tombstones from row cache (CASSANDRA-2305)
 * Avoid seeking when sstable2json exports the entire file (CASSANDRA-2318)
 * clear Built flag in system table when dropping an index (CASSANDRA-2320)
 * don't allow arbitrary argument for stress.java (CASSANDRA-2323)
 * validate values for index predicates in get_indexed_slice (CASSANDRA-2328)
 * queue secondary indexes for flush before the parent (CASSANDRA-2330)
 * allow job configuration to set the CL used in Hadoop jobs (CASSANDRA-2331)
 * add memtable_flush_queue_size defaulting to 4 (CASSANDRA-2333)
 * Allow overriding of initial_token, storage_port and rpc_port from system
   properties (CASSANDRA-2343)
 * fix comparator used for non-indexed secondary expressions in index scan
   (CASSANDRA-2347)
 * ensure size calculation and write phase of large-row compaction use
   the same threshold for TTL expiration (CASSANDRA-2349)
 * fix race when iterating CFs during add/drop (CASSANDRA-2350)
 * add ConsistencyLevel command to CLI (CASSANDRA-2354)
 * allow negative numbers in the cli (CASSANDRA-2358)
 * hard code serialVersionUID for tokens class (CASSANDRA-2361)
 * fix potential infinite loop in ByteBufferUtil.inputStream (CASSANDRA-2365)
 * fix encoding bugs in HintedHandoffManager, SystemTable when default
   charset is not UTF8 (CASSANDRA-2367)
 * avoids having removed node reappearing in Gossip (CASSANDRA-2371)
 * fix incorrect truncation of long to int when reading columns via block
   index (CASSANDRA-2376)
 * fix NPE during stream session (CASSANDRA-2377)
 * fix race condition that could leave orphaned data files when dropping CF or
   KS (CASSANDRA-2381)
 * fsync statistics component on write (CASSANDRA-2382)
 * fix duplicate results from CFS.scan (CASSANDRA-2406)
 * add IntegerType to CLI help (CASSANDRA-2414)
 * avoid caching token-only decoratedkeys (CASSANDRA-2416)
 * convert mmap assertion to if/throw so scrub can catch it (CASSANDRA-2417)
 * don't overwrite gc log (CASSANDR-2418)
 * invalidate row cache for streamed row to avoid inconsitencies
   (CASSANDRA-2420)
 * avoid copies in range/index scans (CASSANDRA-2425)
 * make sure we don't wipe data during cleanup if the node has not join
   the ring (CASSANDRA-2428)
 * Try harder to close files after compaction (CASSANDRA-2431)
 * re-set bootstrapped flag after move finishes (CASSANDRA-2435)
 * display validation_class in CLI 'describe keyspace' (CASSANDRA-2442)
 * make cleanup compactions cleanup the row cache (CASSANDRA-2451)
 * add column fields validation to scrub (CASSANDRA-2460)
 * use 64KB flush buffer instead of in_memory_compaction_limit (CASSANDRA-2463)
 * fix backslash substitutions in CLI (CASSANDRA-2492)
 * disable cache saving for system CFS (CASSANDRA-2502)
 * fixes for verifying destination availability under hinted conditions
   so UE can be thrown intead of timing out (CASSANDRA-2514)
 * fix update of validation class in column metadata (CASSANDRA-2512)
 * support LOCAL_QUORUM, EACH_QUORUM CLs outside of NTS (CASSANDRA-2516)
 * preserve version when streaming data from old sstables (CASSANDRA-2283)
 * fix backslash substitutions in CLI (CASSANDRA-2492)
 * count a row deletion as one operation towards memtable threshold 
   (CASSANDRA-2519)
 * support LOCAL_QUORUM, EACH_QUORUM CLs outside of NTS (CASSANDRA-2516)


0.7.4
 * add nodetool join command (CASSANDRA-2160)
 * fix secondary indexes on pre-existing or streamed data (CASSANDRA-2244)
 * initialize endpoint in gossiper earlier (CASSANDRA-2228)
 * add ability to write to Cassandra from Pig (CASSANDRA-1828)
 * add rpc_[min|max]_threads (CASSANDRA-2176)
 * add CL.TWO, CL.THREE (CASSANDRA-2013)
 * avoid exporting an un-requested row in sstable2json, when exporting 
   a key that does not exist (CASSANDRA-2168)
 * add incremental_backups option (CASSANDRA-1872)
 * add configurable row limit to Pig loadfunc (CASSANDRA-2276)
 * validate column values in batches as well as single-Column inserts
   (CASSANDRA-2259)
 * move sample schema from cassandra.yaml to schema-sample.txt,
   a cli scripts (CASSANDRA-2007)
 * avoid writing empty rows when scrubbing tombstoned rows (CASSANDRA-2296)
 * fix assertion error in range and index scans for CL < ALL
   (CASSANDRA-2282)
 * fix commitlog replay when flush position refers to data that didn't
   get synced before server died (CASSANDRA-2285)
 * fix fd leak in sstable2json with non-mmap'd i/o (CASSANDRA-2304)
 * reduce memory use during streaming of multiple sstables (CASSANDRA-2301)
 * purge tombstoned rows from cache after GCGraceSeconds (CASSANDRA-2305)
 * allow zero replicas in a NTS datacenter (CASSANDRA-1924)
 * make range queries respect snitch for local replicas (CASSANDRA-2286)
 * fix HH delivery when column index is larger than 2GB (CASSANDRA-2297)
 * make 2ary indexes use parent CF flush thresholds during initial build
   (CASSANDRA-2294)
 * update memtable_throughput to be a long (CASSANDRA-2158)


0.7.3
 * Keep endpoint state until aVeryLongTime (CASSANDRA-2115)
 * lower-latency read repair (CASSANDRA-2069)
 * add hinted_handoff_throttle_delay_in_ms option (CASSANDRA-2161)
 * fixes for cache save/load (CASSANDRA-2172, -2174)
 * Handle whole-row deletions in CFOutputFormat (CASSANDRA-2014)
 * Make memtable_flush_writers flush in parallel (CASSANDRA-2178)
 * Add compaction_preheat_key_cache option (CASSANDRA-2175)
 * refactor stress.py to have only one copy of the format string 
   used for creating row keys (CASSANDRA-2108)
 * validate index names for \w+ (CASSANDRA-2196)
 * Fix Cassandra cli to respect timeout if schema does not settle 
   (CASSANDRA-2187)
 * fix for compaction and cleanup writing old-format data into new-version 
   sstable (CASSANDRA-2211, -2216)
 * add nodetool scrub (CASSANDRA-2217, -2240)
 * fix sstable2json large-row pagination (CASSANDRA-2188)
 * fix EOFing on requests for the last bytes in a file (CASSANDRA-2213)
 * fix BufferedRandomAccessFile bugs (CASSANDRA-2218, -2241)
 * check for memtable flush_after_mins exceeded every 10s (CASSANDRA-2183)
 * fix cache saving on Windows (CASSANDRA-2207)
 * add validateSchemaAgreement call + synchronization to schema
   modification operations (CASSANDRA-2222)
 * fix for reversed slice queries on large rows (CASSANDRA-2212)
 * fat clients were writing local data (CASSANDRA-2223)
 * turn off string interning in json2sstable (CASSANDRA-2189)
 * set DEFAULT_MEMTABLE_LIFETIME_IN_MINS to 24h
 * improve detection and cleanup of partially-written sstables 
   (CASSANDRA-2206)
 * fix supercolumn de/serialization when subcolumn comparator is different
   from supercolumn's (CASSANDRA-2104)
 * fix starting up on Windows when CASSANDRA_HOME contains whitespace
   (CASSANDRA-2237)
 * add [get|set][row|key]cacheSavePeriod to JMX (CASSANDRA-2100)
 * fix Hadoop ColumnFamilyOutputFormat dropping of mutations
   when batch fills up (CASSANDRA-2255)
 * move file deletions off of scheduledtasks executor (CASSANDRA-2253)


0.7.2
 * copy DecoratedKey.key when inserting into caches to avoid retaining
   a reference to the underlying buffer (CASSANDRA-2102)
 * format subcolumn names with subcomparator (CASSANDRA-2136)
 * fix column bloom filter deserialization (CASSANDRA-2165)


0.7.1
 * refactor MessageDigest creation code. (CASSANDRA-2107)
 * buffer network stack to avoid inefficient small TCP messages while avoiding
   the nagle/delayed ack problem (CASSANDRA-1896)
 * check log4j configuration for changes every 10s (CASSANDRA-1525, 1907)
 * more-efficient cross-DC replication (CASSANDRA-1530, -2051, -2138)
 * avoid polluting page cache with commitlog or sstable writes
   and seq scan operations (CASSANDRA-1470)
 * add RMI authentication options to nodetool (CASSANDRA-1921)
 * make snitches configurable at runtime (CASSANDRA-1374)
 * retry hadoop split requests on connection failure (CASSANDRA-1927)
 * implement describeOwnership for BOP, COPP (CASSANDRA-1928)
 * make read repair behave as expected for ConsistencyLevel > ONE
   (CASSANDRA-982, 2038)
 * distributed test harness (CASSANDRA-1859, 1964)
 * reduce flush lock contention (CASSANDRA-1930)
 * optimize supercolumn deserialization (CASSANDRA-1891)
 * fix CFMetaData.apply to only compare objects of the same class 
   (CASSANDRA-1962)
 * allow specifying specific SSTables to compact from JMX (CASSANDRA-1963)
 * fix race condition in MessagingService.targets (CASSANDRA-1959, 2094, 2081)
 * refuse to open sstables from a future version (CASSANDRA-1935)
 * zero-copy reads (CASSANDRA-1714)
 * fix copy bounds for word Text in wordcount demo (CASSANDRA-1993)
 * fixes for contrib/javautils (CASSANDRA-1979)
 * check more frequently for memtable expiration (CASSANDRA-2000)
 * fix writing SSTable column count statistics (CASSANDRA-1976)
 * fix streaming of multiple CFs during bootstrap (CASSANDRA-1992)
 * explicitly set JVM GC new generation size with -Xmn (CASSANDRA-1968)
 * add short options for CLI flags (CASSANDRA-1565)
 * make keyspace argument to "describe keyspace" in CLI optional
   when authenticated to keyspace already (CASSANDRA-2029)
 * added option to specify -Dcassandra.join_ring=false on startup
   to allow "warm spare" nodes or performing JMX maintenance before
   joining the ring (CASSANDRA-526)
 * log migrations at INFO (CASSANDRA-2028)
 * add CLI verbose option in file mode (CASSANDRA-2030)
 * add single-line "--" comments to CLI (CASSANDRA-2032)
 * message serialization tests (CASSANDRA-1923)
 * switch from ivy to maven-ant-tasks (CASSANDRA-2017)
 * CLI attempts to block for new schema to propagate (CASSANDRA-2044)
 * fix potential overflow in nodetool cfstats (CASSANDRA-2057)
 * add JVM shutdownhook to sync commitlog (CASSANDRA-1919)
 * allow nodes to be up without being part of  normal traffic (CASSANDRA-1951)
 * fix CLI "show keyspaces" with null options on NTS (CASSANDRA-2049)
 * fix possible ByteBuffer race conditions (CASSANDRA-2066)
 * reduce garbage generated by MessagingService to prevent load spikes
   (CASSANDRA-2058)
 * fix math in RandomPartitioner.describeOwnership (CASSANDRA-2071)
 * fix deletion of sstable non-data components (CASSANDRA-2059)
 * avoid blocking gossip while deleting handoff hints (CASSANDRA-2073)
 * ignore messages from newer versions, keep track of nodes in gossip 
   regardless of version (CASSANDRA-1970)
 * cache writing moved to CompactionManager to reduce i/o contention and
   updated to use non-cache-polluting writes (CASSANDRA-2053)
 * page through large rows when exporting to JSON (CASSANDRA-2041)
 * add flush_largest_memtables_at and reduce_cache_sizes_at options
   (CASSANDRA-2142)
 * add cli 'describe cluster' command (CASSANDRA-2127)
 * add cli support for setting username/password at 'connect' command 
   (CASSANDRA-2111)
 * add -D option to Stress.java to allow reading hosts from a file 
   (CASSANDRA-2149)
 * bound hints CF throughput between 32M and 256M (CASSANDRA-2148)
 * continue starting when invalid saved cache entries are encountered
   (CASSANDRA-2076)
 * add max_hint_window_in_ms option (CASSANDRA-1459)


0.7.0-final
 * fix offsets to ByteBuffer.get (CASSANDRA-1939)


0.7.0-rc4
 * fix cli crash after backgrounding (CASSANDRA-1875)
 * count timeouts in storageproxy latencies, and include latency 
   histograms in StorageProxyMBean (CASSANDRA-1893)
 * fix CLI get recognition of supercolumns (CASSANDRA-1899)
 * enable keepalive on intra-cluster sockets (CASSANDRA-1766)
 * count timeouts towards dynamicsnitch latencies (CASSANDRA-1905)
 * Expose index-building status in JMX + cli schema description
   (CASSANDRA-1871)
 * allow [LOCAL|EACH]_QUORUM to be used with non-NetworkTopology 
   replication Strategies
 * increased amount of index locks for faster commitlog replay
 * collect secondary index tombstones immediately (CASSANDRA-1914)
 * revert commitlog changes from #1780 (CASSANDRA-1917)
 * change RandomPartitioner min token to -1 to avoid collision w/
   tokens on actual nodes (CASSANDRA-1901)
 * examine the right nibble when validating TimeUUID (CASSANDRA-1910)
 * include secondary indexes in cleanup (CASSANDRA-1916)
 * CFS.scrubDataDirectories should also cleanup invalid secondary indexes
   (CASSANDRA-1904)
 * ability to disable/enable gossip on nodes to force them down
   (CASSANDRA-1108)


0.7.0-rc3
 * expose getNaturalEndpoints in StorageServiceMBean taking byte[]
   key; RMI cannot serialize ByteBuffer (CASSANDRA-1833)
 * infer org.apache.cassandra.locator for replication strategy classes
   when not otherwise specified
 * validation that generates less garbage (CASSANDRA-1814)
 * add TTL support to CLI (CASSANDRA-1838)
 * cli defaults to bytestype for subcomparator when creating
   column families (CASSANDRA-1835)
 * unregister index MBeans when index is dropped (CASSANDRA-1843)
 * make ByteBufferUtil.clone thread-safe (CASSANDRA-1847)
 * change exception for read requests during bootstrap from 
   InvalidRequest to Unavailable (CASSANDRA-1862)
 * respect row-level tombstones post-flush in range scans
   (CASSANDRA-1837)
 * ReadResponseResolver check digests against each other (CASSANDRA-1830)
 * return InvalidRequest when remove of subcolumn without supercolumn
   is requested (CASSANDRA-1866)
 * flush before repair (CASSANDRA-1748)
 * SSTableExport validates key order (CASSANDRA-1884)
 * large row support for SSTableExport (CASSANDRA-1867)
 * Re-cache hot keys post-compaction without hitting disk (CASSANDRA-1878)
 * manage read repair in coordinator instead of data source, to
   provide latency information to dynamic snitch (CASSANDRA-1873)


0.7.0-rc2
 * fix live-column-count of slice ranges including tombstoned supercolumn 
   with live subcolumn (CASSANDRA-1591)
 * rename o.a.c.internal.AntientropyStage -> AntiEntropyStage,
   o.a.c.request.Request_responseStage -> RequestResponseStage,
   o.a.c.internal.Internal_responseStage -> InternalResponseStage
 * add AbstractType.fromString (CASSANDRA-1767)
 * require index_type to be present when specifying index_name
   on ColumnDef (CASSANDRA-1759)
 * fix add/remove index bugs in CFMetadata (CASSANDRA-1768)
 * rebuild Strategy during system_update_keyspace (CASSANDRA-1762)
 * cli updates prompt to ... in continuation lines (CASSANDRA-1770)
 * support multiple Mutations per key in hadoop ColumnFamilyOutputFormat
   (CASSANDRA-1774)
 * improvements to Debian init script (CASSANDRA-1772)
 * use local classloader to check for version.properties (CASSANDRA-1778)
 * Validate that column names in column_metadata are valid for the
   defined comparator, and decode properly in cli (CASSANDRA-1773)
 * use cross-platform newlines in cli (CASSANDRA-1786)
 * add ExpiringColumn support to sstable import/export (CASSANDRA-1754)
 * add flush for each append to periodic commitlog mode; added
   periodic_without_flush option to disable this (CASSANDRA-1780)
 * close file handle used for post-flush truncate (CASSANDRA-1790)
 * various code cleanup (CASSANDRA-1793, -1794, -1795)
 * fix range queries against wrapped range (CASSANDRA-1781)
 * fix consistencylevel calculations for NetworkTopologyStrategy
   (CASSANDRA-1804)
 * cli support index type enum names (CASSANDRA-1810)
 * improved validation of column_metadata (CASSANDRA-1813)
 * reads at ConsistencyLevel > 1 throw UnavailableException
   immediately if insufficient live nodes exist (CASSANDRA-1803)
 * copy bytebuffers for local writes to avoid retaining the entire
   Thrift frame (CASSANDRA-1801)
 * fix NPE adding index to column w/o prior metadata (CASSANDRA-1764)
 * reduce fat client timeout (CASSANDRA-1730)
 * fix botched merge of CASSANDRA-1316


0.7.0-rc1
 * fix compaction and flush races with schema updates (CASSANDRA-1715)
 * add clustertool, config-converter, sstablekeys, and schematool 
   Windows .bat files (CASSANDRA-1723)
 * reject range queries received during bootstrap (CASSANDRA-1739)
 * fix wrapping-range queries on non-minimum token (CASSANDRA-1700)
 * add nodetool cfhistogram (CASSANDRA-1698)
 * limit repaired ranges to what the nodes have in common (CASSANDRA-1674)
 * index scan treats missing columns as not matching secondary
   expressions (CASSANDRA-1745)
 * Fix misuse of DataOutputBuffer.getData in AntiEntropyService
   (CASSANDRA-1729)
 * detect and warn when obsolete version of JNA is present (CASSANDRA-1760)
 * reduce fat client timeout (CASSANDRA-1730)
 * cleanup smallest CFs first to increase free temp space for larger ones
   (CASSANDRA-1811)
 * Update windows .bat files to work outside of main Cassandra
   directory (CASSANDRA-1713)
 * fix read repair regression from 0.6.7 (CASSANDRA-1727)
 * more-efficient read repair (CASSANDRA-1719)
 * fix hinted handoff replay (CASSANDRA-1656)
 * log type of dropped messages (CASSANDRA-1677)
 * upgrade to SLF4J 1.6.1
 * fix ByteBuffer bug in ExpiringColumn.updateDigest (CASSANDRA-1679)
 * fix IntegerType.getString (CASSANDRA-1681)
 * make -Djava.net.preferIPv4Stack=true the default (CASSANDRA-628)
 * add INTERNAL_RESPONSE verb to differentiate from responses related
   to client requests (CASSANDRA-1685)
 * log tpstats when dropping messages (CASSANDRA-1660)
 * include unreachable nodes in describeSchemaVersions (CASSANDRA-1678)
 * Avoid dropping messages off the client request path (CASSANDRA-1676)
 * fix jna errno reporting (CASSANDRA-1694)
 * add friendlier error for UnknownHostException on startup (CASSANDRA-1697)
 * include jna dependency in RPM package (CASSANDRA-1690)
 * add --skip-keys option to stress.py (CASSANDRA-1696)
 * improve cli handling of non-string keys and column names 
   (CASSANDRA-1701, -1693)
 * r/m extra subcomparator line in cli keyspaces output (CASSANDRA-1712)
 * add read repair chance to cli "show keyspaces"
 * upgrade to ConcurrentLinkedHashMap 1.1 (CASSANDRA-975)
 * fix index scan routing (CASSANDRA-1722)
 * fix tombstoning of supercolumns in range queries (CASSANDRA-1734)
 * clear endpoint cache after updating keyspace metadata (CASSANDRA-1741)
 * fix wrapping-range queries on non-minimum token (CASSANDRA-1700)
 * truncate includes secondary indexes (CASSANDRA-1747)
 * retain reference to PendingFile sstables (CASSANDRA-1749)
 * fix sstableimport regression (CASSANDRA-1753)
 * fix for bootstrap when no non-system tables are defined (CASSANDRA-1732)
 * handle replica unavailability in index scan (CASSANDRA-1755)
 * fix service initialization order deadlock (CASSANDRA-1756)
 * multi-line cli commands (CASSANDRA-1742)
 * fix race between snapshot and compaction (CASSANDRA-1736)
 * add listEndpointsPendingHints, deleteHintsForEndpoint JMX methods 
   (CASSANDRA-1551)


0.7.0-beta3
 * add strategy options to describe_keyspace output (CASSANDRA-1560)
 * log warning when using randomly generated token (CASSANDRA-1552)
 * re-organize JMX into .db, .net, .internal, .request (CASSANDRA-1217)
 * allow nodes to change IPs between restarts (CASSANDRA-1518)
 * remember ring state between restarts by default (CASSANDRA-1518)
 * flush index built flag so we can read it before log replay (CASSANDRA-1541)
 * lock row cache updates to prevent race condition (CASSANDRA-1293)
 * remove assertion causing rare (and harmless) error messages in
   commitlog (CASSANDRA-1330)
 * fix moving nodes with no keyspaces defined (CASSANDRA-1574)
 * fix unbootstrap when no data is present in a transfer range (CASSANDRA-1573)
 * take advantage of AVRO-495 to simplify our avro IDL (CASSANDRA-1436)
 * extend authorization hierarchy to column family (CASSANDRA-1554)
 * deletion support in secondary indexes (CASSANDRA-1571)
 * meaningful error message for invalid replication strategy class 
   (CASSANDRA-1566)
 * allow keyspace creation with RF > N (CASSANDRA-1428)
 * improve cli error handling (CASSANDRA-1580)
 * add cache save/load ability (CASSANDRA-1417, 1606, 1647)
 * add StorageService.getDrainProgress (CASSANDRA-1588)
 * Disallow bootstrap to an in-use token (CASSANDRA-1561)
 * Allow dynamic secondary index creation and destruction (CASSANDRA-1532)
 * log auto-guessed memtable thresholds (CASSANDRA-1595)
 * add ColumnDef support to cli (CASSANDRA-1583)
 * reduce index sample time by 75% (CASSANDRA-1572)
 * add cli support for column, strategy metadata (CASSANDRA-1578, 1612)
 * add cli support for schema modification (CASSANDRA-1584)
 * delete temp files on failed compactions (CASSANDRA-1596)
 * avoid blocking for dead nodes during removetoken (CASSANDRA-1605)
 * remove ConsistencyLevel.ZERO (CASSANDRA-1607)
 * expose in-progress compaction type in jmx (CASSANDRA-1586)
 * removed IClock & related classes from internals (CASSANDRA-1502)
 * fix removing tokens from SystemTable on decommission and removetoken
   (CASSANDRA-1609)
 * include CF metadata in cli 'show keyspaces' (CASSANDRA-1613)
 * switch from Properties to HashMap in PropertyFileSnitch to
   avoid synchronization bottleneck (CASSANDRA-1481)
 * PropertyFileSnitch configuration file renamed to 
   cassandra-topology.properties
 * add cli support for get_range_slices (CASSANDRA-1088, CASSANDRA-1619)
 * Make memtable flush thresholds per-CF instead of global 
   (CASSANDRA-1007, 1637)
 * add cli support for binary data without CfDef hints (CASSANDRA-1603)
 * fix building SSTable statistics post-stream (CASSANDRA-1620)
 * fix potential infinite loop in 2ary index queries (CASSANDRA-1623)
 * allow creating NTS keyspaces with no replicas configured (CASSANDRA-1626)
 * add jmx histogram of sstables accessed per read (CASSANDRA-1624)
 * remove system_rename_column_family and system_rename_keyspace from the
   client API until races can be fixed (CASSANDRA-1630, CASSANDRA-1585)
 * add cli sanity tests (CASSANDRA-1582)
 * update GC settings in cassandra.bat (CASSANDRA-1636)
 * cli support for index queries (CASSANDRA-1635)
 * cli support for updating schema memtable settings (CASSANDRA-1634)
 * cli --file option (CASSANDRA-1616)
 * reduce automatically chosen memtable sizes by 50% (CASSANDRA-1641)
 * move endpoint cache from snitch to strategy (CASSANDRA-1643)
 * fix commitlog recovery deleting the newly-created segment as well as
   the old ones (CASSANDRA-1644)
 * upgrade to Thrift 0.5 (CASSANDRA-1367)
 * renamed CL.DCQUORUM to LOCAL_QUORUM and DCQUORUMSYNC to EACH_QUORUM
 * cli truncate support (CASSANDRA-1653)
 * update GC settings in cassandra.bat (CASSANDRA-1636)
 * avoid logging when a node's ip/token is gossipped back to it (CASSANDRA-1666)


0.7-beta2
 * always use UTF-8 for hint keys (CASSANDRA-1439)
 * remove cassandra.yaml dependency from Hadoop and Pig (CASSADRA-1322)
 * expose CfDef metadata in describe_keyspaces (CASSANDRA-1363)
 * restore use of mmap_index_only option (CASSANDRA-1241)
 * dropping a keyspace with no column families generated an error 
   (CASSANDRA-1378)
 * rename RackAwareStrategy to OldNetworkTopologyStrategy, RackUnawareStrategy 
   to SimpleStrategy, DatacenterShardStrategy to NetworkTopologyStrategy,
   AbstractRackAwareSnitch to AbstractNetworkTopologySnitch (CASSANDRA-1392)
 * merge StorageProxy.mutate, mutateBlocking (CASSANDRA-1396)
 * faster UUIDType, LongType comparisons (CASSANDRA-1386, 1393)
 * fix setting read_repair_chance from CLI addColumnFamily (CASSANDRA-1399)
 * fix updates to indexed columns (CASSANDRA-1373)
 * fix race condition leaving to FileNotFoundException (CASSANDRA-1382)
 * fix sharded lock hash on index write path (CASSANDRA-1402)
 * add support for GT/E, LT/E in subordinate index clauses (CASSANDRA-1401)
 * cfId counter got out of sync when CFs were added (CASSANDRA-1403)
 * less chatty schema updates (CASSANDRA-1389)
 * rename column family mbeans. 'type' will now include either 
   'IndexColumnFamilies' or 'ColumnFamilies' depending on the CFS type.
   (CASSANDRA-1385)
 * disallow invalid keyspace and column family names. This includes name that
   matches a '^\w+' regex. (CASSANDRA-1377)
 * use JNA, if present, to take snapshots (CASSANDRA-1371)
 * truncate hints if starting 0.7 for the first time (CASSANDRA-1414)
 * fix FD leak in single-row slicepredicate queries (CASSANDRA-1416)
 * allow index expressions against columns that are not part of the 
   SlicePredicate (CASSANDRA-1410)
 * config-converter properly handles snitches and framed support 
   (CASSANDRA-1420)
 * remove keyspace argument from multiget_count (CASSANDRA-1422)
 * allow specifying cassandra.yaml location as (local or remote) URL
   (CASSANDRA-1126)
 * fix using DynamicEndpointSnitch with NetworkTopologyStrategy
   (CASSANDRA-1429)
 * Add CfDef.default_validation_class (CASSANDRA-891)
 * fix EstimatedHistogram.max (CASSANDRA-1413)
 * quorum read optimization (CASSANDRA-1622)
 * handle zero-length (or missing) rows during HH paging (CASSANDRA-1432)
 * include secondary indexes during schema migrations (CASSANDRA-1406)
 * fix commitlog header race during schema change (CASSANDRA-1435)
 * fix ColumnFamilyStoreMBeanIterator to use new type name (CASSANDRA-1433)
 * correct filename generated by xml->yaml converter (CASSANDRA-1419)
 * add CMSInitiatingOccupancyFraction=75 and UseCMSInitiatingOccupancyOnly
   to default JVM options
 * decrease jvm heap for cassandra-cli (CASSANDRA-1446)
 * ability to modify keyspaces and column family definitions on a live cluster
   (CASSANDRA-1285)
 * support for Hadoop Streaming [non-jvm map/reduce via stdin/out]
   (CASSANDRA-1368)
 * Move persistent sstable stats from the system table to an sstable component
   (CASSANDRA-1430)
 * remove failed bootstrap attempt from pending ranges when gossip times
   it out after 1h (CASSANDRA-1463)
 * eager-create tcp connections to other cluster members (CASSANDRA-1465)
 * enumerate stages and derive stage from message type instead of 
   transmitting separately (CASSANDRA-1465)
 * apply reversed flag during collation from different data sources
   (CASSANDRA-1450)
 * make failure to remove commitlog segment non-fatal (CASSANDRA-1348)
 * correct ordering of drain operations so CL.recover is no longer 
   necessary (CASSANDRA-1408)
 * removed keyspace from describe_splits method (CASSANDRA-1425)
 * rename check_schema_agreement to describe_schema_versions
   (CASSANDRA-1478)
 * fix QUORUM calculation for RF > 3 (CASSANDRA-1487)
 * remove tombstones during non-major compactions when bloom filter
   verifies that row does not exist in other sstables (CASSANDRA-1074)
 * nodes that coordinated a loadbalance in the past could not be seen by
   newly added nodes (CASSANDRA-1467)
 * exposed endpoint states (gossip details) via jmx (CASSANDRA-1467)
 * ensure that compacted sstables are not included when new readers are
   instantiated (CASSANDRA-1477)
 * by default, calculate heap size and memtable thresholds at runtime (CASSANDRA-1469)
 * fix races dealing with adding/dropping keyspaces and column families in
   rapid succession (CASSANDRA-1477)
 * clean up of Streaming system (CASSANDRA-1503, 1504, 1506)
 * add options to configure Thrift socket keepalive and buffer sizes (CASSANDRA-1426)
 * make contrib CassandraServiceDataCleaner recursive (CASSANDRA-1509)
 * min, max compaction threshold are configurable and persistent 
   per-ColumnFamily (CASSANDRA-1468)
 * fix replaying the last mutation in a commitlog unnecessarily 
   (CASSANDRA-1512)
 * invoke getDefaultUncaughtExceptionHandler from DTPE with the original
   exception rather than the ExecutionException wrapper (CASSANDRA-1226)
 * remove Clock from the Thrift (and Avro) API (CASSANDRA-1501)
 * Close intra-node sockets when connection is broken (CASSANDRA-1528)
 * RPM packaging spec file (CASSANDRA-786)
 * weighted request scheduler (CASSANDRA-1485)
 * treat expired columns as deleted (CASSANDRA-1539)
 * make IndexInterval configurable (CASSANDRA-1488)
 * add describe_snitch to Thrift API (CASSANDRA-1490)
 * MD5 authenticator compares plain text submitted password with MD5'd
   saved property, instead of vice versa (CASSANDRA-1447)
 * JMX MessagingService pending and completed counts (CASSANDRA-1533)
 * fix race condition processing repair responses (CASSANDRA-1511)
 * make repair blocking (CASSANDRA-1511)
 * create EndpointSnitchInfo and MBean to expose rack and DC (CASSANDRA-1491)
 * added option to contrib/word_count to output results back to Cassandra
   (CASSANDRA-1342)
 * rewrite Hadoop ColumnFamilyRecordWriter to pool connections, retry to
   multiple Cassandra nodes, and smooth impact on the Cassandra cluster
   by using smaller batch sizes (CASSANDRA-1434)
 * fix setting gc_grace_seconds via CLI (CASSANDRA-1549)
 * support TTL'd index values (CASSANDRA-1536)
 * make removetoken work like decommission (CASSANDRA-1216)
 * make cli comparator-aware and improve quote rules (CASSANDRA-1523,-1524)
 * make nodetool compact and cleanup blocking (CASSANDRA-1449)
 * add memtable, cache information to GCInspector logs (CASSANDRA-1558)
 * enable/disable HintedHandoff via JMX (CASSANDRA-1550)
 * Ignore stray files in the commit log directory (CASSANDRA-1547)
 * Disallow bootstrap to an in-use token (CASSANDRA-1561)


0.7-beta1
 * sstable versioning (CASSANDRA-389)
 * switched to slf4j logging (CASSANDRA-625)
 * add (optional) expiration time for column (CASSANDRA-699)
 * access levels for authentication/authorization (CASSANDRA-900)
 * add ReadRepairChance to CF definition (CASSANDRA-930)
 * fix heisenbug in system tests, especially common on OS X (CASSANDRA-944)
 * convert to byte[] keys internally and all public APIs (CASSANDRA-767)
 * ability to alter schema definitions on a live cluster (CASSANDRA-44)
 * renamed configuration file to cassandra.xml, and log4j.properties to
   log4j-server.properties, which must now be loaded from
   the classpath (which is how our scripts in bin/ have always done it)
   (CASSANDRA-971)
 * change get_count to require a SlicePredicate. create multi_get_count
   (CASSANDRA-744)
 * re-organized endpointsnitch implementations and added SimpleSnitch
   (CASSANDRA-994)
 * Added preload_row_cache option (CASSANDRA-946)
 * add CRC to commitlog header (CASSANDRA-999)
 * removed deprecated batch_insert and get_range_slice methods (CASSANDRA-1065)
 * add truncate thrift method (CASSANDRA-531)
 * http mini-interface using mx4j (CASSANDRA-1068)
 * optimize away copy of sliced row on memtable read path (CASSANDRA-1046)
 * replace constant-size 2GB mmaped segments and special casing for index 
   entries spanning segment boundaries, with SegmentedFile that computes 
   segments that always contain entire entries/rows (CASSANDRA-1117)
 * avoid reading large rows into memory during compaction (CASSANDRA-16)
 * added hadoop OutputFormat (CASSANDRA-1101)
 * efficient Streaming (no more anticompaction) (CASSANDRA-579)
 * split commitlog header into separate file and add size checksum to
   mutations (CASSANDRA-1179)
 * avoid allocating a new byte[] for each mutation on replay (CASSANDRA-1219)
 * revise HH schema to be per-endpoint (CASSANDRA-1142)
 * add joining/leaving status to nodetool ring (CASSANDRA-1115)
 * allow multiple repair sessions per node (CASSANDRA-1190)
 * optimize away MessagingService for local range queries (CASSANDRA-1261)
 * make framed transport the default so malformed requests can't OOM the 
   server (CASSANDRA-475)
 * significantly faster reads from row cache (CASSANDRA-1267)
 * take advantage of row cache during range queries (CASSANDRA-1302)
 * make GCGraceSeconds a per-ColumnFamily value (CASSANDRA-1276)
 * keep persistent row size and column count statistics (CASSANDRA-1155)
 * add IntegerType (CASSANDRA-1282)
 * page within a single row during hinted handoff (CASSANDRA-1327)
 * push DatacenterShardStrategy configuration into keyspace definition,
   eliminating datacenter.properties. (CASSANDRA-1066)
 * optimize forward slices starting with '' and single-index-block name 
   queries by skipping the column index (CASSANDRA-1338)
 * streaming refactor (CASSANDRA-1189)
 * faster comparison for UUID types (CASSANDRA-1043)
 * secondary index support (CASSANDRA-749 and subtasks)
 * make compaction buckets deterministic (CASSANDRA-1265)


0.6.6
 * Allow using DynamicEndpointSnitch with RackAwareStrategy (CASSANDRA-1429)
 * remove the remaining vestiges of the unfinished DatacenterShardStrategy 
   (replaced by NetworkTopologyStrategy in 0.7)
   

0.6.5
 * fix key ordering in range query results with RandomPartitioner
   and ConsistencyLevel > ONE (CASSANDRA-1145)
 * fix for range query starting with the wrong token range (CASSANDRA-1042)
 * page within a single row during hinted handoff (CASSANDRA-1327)
 * fix compilation on non-sun JDKs (CASSANDRA-1061)
 * remove String.trim() call on row keys in batch mutations (CASSANDRA-1235)
 * Log summary of dropped messages instead of spamming log (CASSANDRA-1284)
 * add dynamic endpoint snitch (CASSANDRA-981)
 * fix streaming for keyspaces with hyphens in their name (CASSANDRA-1377)
 * fix errors in hard-coded bloom filter optKPerBucket by computing it
   algorithmically (CASSANDRA-1220
 * remove message deserialization stage, and uncap read/write stages
   so slow reads/writes don't block gossip processing (CASSANDRA-1358)
 * add jmx port configuration to Debian package (CASSANDRA-1202)
 * use mlockall via JNA, if present, to prevent Linux from swapping
   out parts of the JVM (CASSANDRA-1214)


0.6.4
 * avoid queuing multiple hint deliveries for the same endpoint
   (CASSANDRA-1229)
 * better performance for and stricter checking of UTF8 column names
   (CASSANDRA-1232)
 * extend option to lower compaction priority to hinted handoff
   as well (CASSANDRA-1260)
 * log errors in gossip instead of re-throwing (CASSANDRA-1289)
 * avoid aborting commitlog replay prematurely if a flushed-but-
   not-removed commitlog segment is encountered (CASSANDRA-1297)
 * fix duplicate rows being read during mapreduce (CASSANDRA-1142)
 * failure detection wasn't closing command sockets (CASSANDRA-1221)
 * cassandra-cli.bat works on windows (CASSANDRA-1236)
 * pre-emptively drop requests that cannot be processed within RPCTimeout
   (CASSANDRA-685)
 * add ack to Binary write verb and update CassandraBulkLoader
   to wait for acks for each row (CASSANDRA-1093)
 * added describe_partitioner Thrift method (CASSANDRA-1047)
 * Hadoop jobs no longer require the Cassandra storage-conf.xml
   (CASSANDRA-1280, CASSANDRA-1047)
 * log thread pool stats when GC is excessive (CASSANDRA-1275)
 * remove gossip message size limit (CASSANDRA-1138)
 * parallelize local and remote reads during multiget, and respect snitch 
   when determining whether to do local read for CL.ONE (CASSANDRA-1317)
 * fix read repair to use requested consistency level on digest mismatch,
   rather than assuming QUORUM (CASSANDRA-1316)
 * process digest mismatch re-reads in parallel (CASSANDRA-1323)
 * switch hints CF comparator to BytesType (CASSANDRA-1274)


0.6.3
 * retry to make streaming connections up to 8 times. (CASSANDRA-1019)
 * reject describe_ring() calls on invalid keyspaces (CASSANDRA-1111)
 * fix cache size calculation for size of 100% (CASSANDRA-1129)
 * fix cache capacity only being recalculated once (CASSANDRA-1129)
 * remove hourly scan of all hints on the off chance that the gossiper
   missed a status change; instead, expose deliverHintsToEndpoint to JMX
   so it can be done manually, if necessary (CASSANDRA-1141)
 * don't reject reads at CL.ALL (CASSANDRA-1152)
 * reject deletions to supercolumns in CFs containing only standard
   columns (CASSANDRA-1139)
 * avoid preserving login information after client disconnects
   (CASSANDRA-1057)
 * prefer sun jdk to openjdk in debian init script (CASSANDRA-1174)
 * detect partioner config changes between restarts and fail fast 
   (CASSANDRA-1146)
 * use generation time to resolve node token reassignment disagreements
   (CASSANDRA-1118)
 * restructure the startup ordering of Gossiper and MessageService to avoid
   timing anomalies (CASSANDRA-1160)
 * detect incomplete commit log hearders (CASSANDRA-1119)
 * force anti-entropy service to stream files on the stream stage to avoid
   sending streams out of order (CASSANDRA-1169)
 * remove inactive stream managers after AES streams files (CASSANDRA-1169)
 * allow removing entire row through batch_mutate Deletion (CASSANDRA-1027)
 * add JMX metrics for row-level bloom filter false positives (CASSANDRA-1212)
 * added a redhat init script to contrib (CASSANDRA-1201)
 * use midpoint when bootstrapping a new machine into range with not
   much data yet instead of random token (CASSANDRA-1112)
 * kill server on OOM in executor stage as well as Thrift (CASSANDRA-1226)
 * remove opportunistic repairs, when two machines with overlapping replica
   responsibilities happen to finish major compactions of the same CF near
   the same time.  repairs are now fully manual (CASSANDRA-1190)
 * add ability to lower compaction priority (default is no change from 0.6.2)
   (CASSANDRA-1181)


0.6.2
 * fix contrib/word_count build. (CASSANDRA-992)
 * split CommitLogExecutorService into BatchCommitLogExecutorService and 
   PeriodicCommitLogExecutorService (CASSANDRA-1014)
 * add latency histograms to CFSMBean (CASSANDRA-1024)
 * make resolving timestamp ties deterministic by using value bytes
   as a tiebreaker (CASSANDRA-1039)
 * Add option to turn off Hinted Handoff (CASSANDRA-894)
 * fix windows startup (CASSANDRA-948)
 * make concurrent_reads, concurrent_writes configurable at runtime via JMX
   (CASSANDRA-1060)
 * disable GCInspector on non-Sun JVMs (CASSANDRA-1061)
 * fix tombstone handling in sstable rows with no other data (CASSANDRA-1063)
 * fix size of row in spanned index entries (CASSANDRA-1056)
 * install json2sstable, sstable2json, and sstablekeys to Debian package
 * StreamingService.StreamDestinations wouldn't empty itself after streaming
   finished (CASSANDRA-1076)
 * added Collections.shuffle(splits) before returning the splits in 
   ColumnFamilyInputFormat (CASSANDRA-1096)
 * do not recalculate cache capacity post-compaction if it's been manually 
   modified (CASSANDRA-1079)
 * better defaults for flush sorter + writer executor queue sizes
   (CASSANDRA-1100)
 * windows scripts for SSTableImport/Export (CASSANDRA-1051)
 * windows script for nodetool (CASSANDRA-1113)
 * expose PhiConvictThreshold (CASSANDRA-1053)
 * make repair of RF==1 a no-op (CASSANDRA-1090)
 * improve default JVM GC options (CASSANDRA-1014)
 * fix SlicePredicate serialization inside Hadoop jobs (CASSANDRA-1049)
 * close Thrift sockets in Hadoop ColumnFamilyRecordReader (CASSANDRA-1081)


0.6.1
 * fix NPE in sstable2json when no excluded keys are given (CASSANDRA-934)
 * keep the replica set constant throughout the read repair process
   (CASSANDRA-937)
 * allow querying getAllRanges with empty token list (CASSANDRA-933)
 * fix command line arguments inversion in clustertool (CASSANDRA-942)
 * fix race condition that could trigger a false-positive assertion
   during post-flush discard of old commitlog segments (CASSANDRA-936)
 * fix neighbor calculation for anti-entropy repair (CASSANDRA-924)
 * perform repair even for small entropy differences (CASSANDRA-924)
 * Use hostnames in CFInputFormat to allow Hadoop's naive string-based
   locality comparisons to work (CASSANDRA-955)
 * cache read-only BufferedRandomAccessFile length to avoid
   3 system calls per invocation (CASSANDRA-950)
 * nodes with IPv6 (and no IPv4) addresses could not join cluster
   (CASSANDRA-969)
 * Retrieve the correct number of undeleted columns, if any, from
   a supercolumn in a row that had been deleted previously (CASSANDRA-920)
 * fix index scans that cross the 2GB mmap boundaries for both mmap
   and standard i/o modes (CASSANDRA-866)
 * expose drain via nodetool (CASSANDRA-978)


0.6.0-RC1
 * JMX drain to flush memtables and run through commit log (CASSANDRA-880)
 * Bootstrapping can skip ranges under the right conditions (CASSANDRA-902)
 * fix merging row versions in range_slice for CL > ONE (CASSANDRA-884)
 * default write ConsistencyLeven chaned from ZERO to ONE
 * fix for index entries spanning mmap buffer boundaries (CASSANDRA-857)
 * use lexical comparison if time part of TimeUUIDs are the same 
   (CASSANDRA-907)
 * bound read, mutation, and response stages to fix possible OOM
   during log replay (CASSANDRA-885)
 * Use microseconds-since-epoch (UTC) in cli, instead of milliseconds
 * Treat batch_mutate Deletion with null supercolumn as "apply this predicate 
   to top level supercolumns" (CASSANDRA-834)
 * Streaming destination nodes do not update their JMX status (CASSANDRA-916)
 * Fix internal RPC timeout calculation (CASSANDRA-911)
 * Added Pig loadfunc to contrib/pig (CASSANDRA-910)


0.6.0-beta3
 * fix compaction bucketing bug (CASSANDRA-814)
 * update windows batch file (CASSANDRA-824)
 * deprecate KeysCachedFraction configuration directive in favor
   of KeysCached; move to unified-per-CF key cache (CASSANDRA-801)
 * add invalidateRowCache to ColumnFamilyStoreMBean (CASSANDRA-761)
 * send Handoff hints to natural locations to reduce load on
   remaining nodes in a failure scenario (CASSANDRA-822)
 * Add RowWarningThresholdInMB configuration option to warn before very 
   large rows get big enough to threaten node stability, and -x option to
   be able to remove them with sstable2json if the warning is unheeded
   until it's too late (CASSANDRA-843)
 * Add logging of GC activity (CASSANDRA-813)
 * fix ConcurrentModificationException in commitlog discard (CASSANDRA-853)
 * Fix hardcoded row count in Hadoop RecordReader (CASSANDRA-837)
 * Add a jmx status to the streaming service and change several DEBUG
   messages to INFO (CASSANDRA-845)
 * fix classpath in cassandra-cli.bat for Windows (CASSANDRA-858)
 * allow re-specifying host, port to cassandra-cli if invalid ones
   are first tried (CASSANDRA-867)
 * fix race condition handling rpc timeout in the coordinator
   (CASSANDRA-864)
 * Remove CalloutLocation and StagingFileDirectory from storage-conf files 
   since those settings are no longer used (CASSANDRA-878)
 * Parse a long from RowWarningThresholdInMB instead of an int (CASSANDRA-882)
 * Remove obsolete ControlPort code from DatabaseDescriptor (CASSANDRA-886)
 * move skipBytes side effect out of assert (CASSANDRA-899)
 * add "double getLoad" to StorageServiceMBean (CASSANDRA-898)
 * track row stats per CF at compaction time (CASSANDRA-870)
 * disallow CommitLogDirectory matching a DataFileDirectory (CASSANDRA-888)
 * default key cache size is 200k entries, changed from 10% (CASSANDRA-863)
 * add -Dcassandra-foreground=yes to cassandra.bat
 * exit if cluster name is changed unexpectedly (CASSANDRA-769)


0.6.0-beta1/beta2
 * add batch_mutate thrift command, deprecating batch_insert (CASSANDRA-336)
 * remove get_key_range Thrift API, deprecated in 0.5 (CASSANDRA-710)
 * add optional login() Thrift call for authentication (CASSANDRA-547)
 * support fat clients using gossiper and StorageProxy to perform
   replication in-process [jvm-only] (CASSANDRA-535)
 * support mmapped I/O for reads, on by default on 64bit JVMs 
   (CASSANDRA-408, CASSANDRA-669)
 * improve insert concurrency, particularly during Hinted Handoff
   (CASSANDRA-658)
 * faster network code (CASSANDRA-675)
 * stress.py moved to contrib (CASSANDRA-635)
 * row caching [must be explicitly enabled per-CF in config] (CASSANDRA-678)
 * present a useful measure of compaction progress in JMX (CASSANDRA-599)
 * add bin/sstablekeys (CASSNADRA-679)
 * add ConsistencyLevel.ANY (CASSANDRA-687)
 * make removetoken remove nodes from gossip entirely (CASSANDRA-644)
 * add ability to set cache sizes at runtime (CASSANDRA-708)
 * report latency and cache hit rate statistics with lifetime totals
   instead of average over the last minute (CASSANDRA-702)
 * support get_range_slice for RandomPartitioner (CASSANDRA-745)
 * per-keyspace replication factory and replication strategy (CASSANDRA-620)
 * track latency in microseconds (CASSANDRA-733)
 * add describe_ Thrift methods, deprecating get_string_property and 
   get_string_list_property
 * jmx interface for tracking operation mode and streams in general.
   (CASSANDRA-709)
 * keep memtables in sorted order to improve range query performance
   (CASSANDRA-799)
 * use while loop instead of recursion when trimming sstables compaction list 
   to avoid blowing stack in pathological cases (CASSANDRA-804)
 * basic Hadoop map/reduce support (CASSANDRA-342)


0.5.1
 * ensure all files for an sstable are streamed to the same directory.
   (CASSANDRA-716)
 * more accurate load estimate for bootstrapping (CASSANDRA-762)
 * tolerate dead or unavailable bootstrap target on write (CASSANDRA-731)
 * allow larger numbers of keys (> 140M) in a sstable bloom filter
   (CASSANDRA-790)
 * include jvm argument improvements from CASSANDRA-504 in debian package
 * change streaming chunk size to 32MB to accomodate Windows XP limitations
   (was 64MB) (CASSANDRA-795)
 * fix get_range_slice returning results in the wrong order (CASSANDRA-781)
 

0.5.0 final
 * avoid attempting to delete temporary bootstrap files twice (CASSANDRA-681)
 * fix bogus NaN in nodeprobe cfstats output (CASSANDRA-646)
 * provide a policy for dealing with single thread executors w/ a full queue
   (CASSANDRA-694)
 * optimize inner read in MessagingService, vastly improving multiple-node
   performance (CASSANDRA-675)
 * wait for table flush before streaming data back to a bootstrapping node.
   (CASSANDRA-696)
 * keep track of bootstrapping sources by table so that bootstrapping doesn't 
   give the indication of finishing early (CASSANDRA-673)


0.5.0 RC3
 * commit the correct version of the patch for CASSANDRA-663


0.5.0 RC2 (unreleased)
 * fix bugs in converting get_range_slice results to Thrift 
   (CASSANDRA-647, CASSANDRA-649)
 * expose java.util.concurrent.TimeoutException in StorageProxy methods
   (CASSANDRA-600)
 * TcpConnectionManager was holding on to disconnected connections, 
   giving the false indication they were being used. (CASSANDRA-651)
 * Remove duplicated write. (CASSANDRA-662)
 * Abort bootstrap if IP is already in the token ring (CASSANDRA-663)
 * increase default commitlog sync period, and wait for last sync to 
   finish before submitting another (CASSANDRA-668)


0.5.0 RC1
 * Fix potential NPE in get_range_slice (CASSANDRA-623)
 * add CRC32 to commitlog entries (CASSANDRA-605)
 * fix data streaming on windows (CASSANDRA-630)
 * GC compacted sstables after cleanup and compaction (CASSANDRA-621)
 * Speed up anti-entropy validation (CASSANDRA-629)
 * Fix anti-entropy assertion error (CASSANDRA-639)
 * Fix pending range conflicts when bootstapping or moving
   multiple nodes at once (CASSANDRA-603)
 * Handle obsolete gossip related to node movement in the case where
   one or more nodes is down when the movement occurs (CASSANDRA-572)
 * Include dead nodes in gossip to avoid a variety of problems
   and fix HH to removed nodes (CASSANDRA-634)
 * return an InvalidRequestException for mal-formed SlicePredicates
   (CASSANDRA-643)
 * fix bug determining closest neighbor for use in multiple datacenters
   (CASSANDRA-648)
 * Vast improvements in anticompaction speed (CASSANDRA-607)
 * Speed up log replay and writes by avoiding redundant serializations
   (CASSANDRA-652)


0.5.0 beta 2
 * Bootstrap improvements (several tickets)
 * add nodeprobe repair anti-entropy feature (CASSANDRA-193, CASSANDRA-520)
 * fix possibility of partition when many nodes restart at once
   in clusters with multiple seeds (CASSANDRA-150)
 * fix NPE in get_range_slice when no data is found (CASSANDRA-578)
 * fix potential NPE in hinted handoff (CASSANDRA-585)
 * fix cleanup of local "system" keyspace (CASSANDRA-576)
 * improve computation of cluster load balance (CASSANDRA-554)
 * added super column read/write, column count, and column/row delete to
   cassandra-cli (CASSANDRA-567, CASSANDRA-594)
 * fix returning live subcolumns of deleted supercolumns (CASSANDRA-583)
 * respect JAVA_HOME in bin/ scripts (several tickets)
 * add StorageService.initClient for fat clients on the JVM (CASSANDRA-535)
   (see contrib/client_only for an example of use)
 * make consistency_level functional in get_range_slice (CASSANDRA-568)
 * optimize key deserialization for RandomPartitioner (CASSANDRA-581)
 * avoid GCing tombstones except on major compaction (CASSANDRA-604)
 * increase failure conviction threshold, resulting in less nodes
   incorrectly (and temporarily) marked as down (CASSANDRA-610)
 * respect memtable thresholds during log replay (CASSANDRA-609)
 * support ConsistencyLevel.ALL on read (CASSANDRA-584)
 * add nodeprobe removetoken command (CASSANDRA-564)


0.5.0 beta
 * Allow multiple simultaneous flushes, improving flush throughput 
   on multicore systems (CASSANDRA-401)
 * Split up locks to improve write and read throughput on multicore systems
   (CASSANDRA-444, CASSANDRA-414)
 * More efficient use of memory during compaction (CASSANDRA-436)
 * autobootstrap option: when enabled, all non-seed nodes will attempt
   to bootstrap when started, until bootstrap successfully
   completes. -b option is removed.  (CASSANDRA-438)
 * Unless a token is manually specified in the configuration xml,
   a bootstraping node will use a token that gives it half the
   keys from the most-heavily-loaded node in the cluster,
   instead of generating a random token. 
   (CASSANDRA-385, CASSANDRA-517)
 * Miscellaneous bootstrap fixes (several tickets)
 * Ability to change a node's token even after it has data on it
   (CASSANDRA-541)
 * Ability to decommission a live node from the ring (CASSANDRA-435)
 * Semi-automatic loadbalancing via nodeprobe (CASSANDRA-192)
 * Add ability to set compaction thresholds at runtime via
   JMX / nodeprobe.  (CASSANDRA-465)
 * Add "comment" field to ColumnFamily definition. (CASSANDRA-481)
 * Additional JMX metrics (CASSANDRA-482)
 * JSON based export and import tools (several tickets)
 * Hinted Handoff fixes (several tickets)
 * Add key cache to improve read performance (CASSANDRA-423)
 * Simplified construction of custom ReplicationStrategy classes
   (CASSANDRA-497)
 * Graphical application (Swing) for ring integrity verification and 
   visualization was added to contrib (CASSANDRA-252)
 * Add DCQUORUM, DCQUORUMSYNC consistency levels and corresponding
   ReplicationStrategy / EndpointSnitch classes.  Experimental.
   (CASSANDRA-492)
 * Web client interface added to contrib (CASSANDRA-457)
 * More-efficient flush for Random, CollatedOPP partitioners 
   for normal writes (CASSANDRA-446) and bulk load (CASSANDRA-420)
 * Add MemtableFlushAfterMinutes, a global replacement for the old 
   per-CF FlushPeriodInMinutes setting (CASSANDRA-463)
 * optimizations to slice reading (CASSANDRA-350) and supercolumn
   queries (CASSANDRA-510)
 * force binding to given listenaddress for nodes with multiple
   interfaces (CASSANDRA-546)
 * stress.py benchmarking tool improvements (several tickets)
 * optimized replica placement code (CASSANDRA-525)
 * faster log replay on restart (CASSANDRA-539, CASSANDRA-540)
 * optimized local-node writes (CASSANDRA-558)
 * added get_range_slice, deprecating get_key_range (CASSANDRA-344)
 * expose TimedOutException to thrift (CASSANDRA-563)
 

0.4.2
 * Add validation disallowing null keys (CASSANDRA-486)
 * Fix race conditions in TCPConnectionManager (CASSANDRA-487)
 * Fix using non-utf8-aware comparison as a sanity check.
   (CASSANDRA-493)
 * Improve default garbage collector options (CASSANDRA-504)
 * Add "nodeprobe flush" (CASSANDRA-505)
 * remove NotFoundException from get_slice throws list (CASSANDRA-518)
 * fix get (not get_slice) of entire supercolumn (CASSANDRA-508)
 * fix null token during bootstrap (CASSANDRA-501)


0.4.1
 * Fix FlushPeriod columnfamily configuration regression
   (CASSANDRA-455)
 * Fix long column name support (CASSANDRA-460)
 * Fix for serializing a row that only contains tombstones
   (CASSANDRA-458)
 * Fix for discarding unneeded commitlog segments (CASSANDRA-459)
 * Add SnapshotBeforeCompaction configuration option (CASSANDRA-426)
 * Fix compaction abort under insufficient disk space (CASSANDRA-473)
 * Fix reading subcolumn slice from tombstoned CF (CASSANDRA-484)
 * Fix race condition in RVH causing occasional NPE (CASSANDRA-478)


0.4.0
 * fix get_key_range problems when a node is down (CASSANDRA-440)
   and add UnavailableException to more Thrift methods
 * Add example EndPointSnitch contrib code (several tickets)


0.4.0 RC2
 * fix SSTable generation clash during compaction (CASSANDRA-418)
 * reject method calls with null parameters (CASSANDRA-308)
 * properly order ranges in nodeprobe output (CASSANDRA-421)
 * fix logging of certain errors on executor threads (CASSANDRA-425)


0.4.0 RC1
 * Bootstrap feature is live; use -b on startup (several tickets)
 * Added multiget api (CASSANDRA-70)
 * fix Deadlock with SelectorManager.doProcess and TcpConnection.write
   (CASSANDRA-392)
 * remove key cache b/c of concurrency bugs in third-party
   CLHM library (CASSANDRA-405)
 * update non-major compaction logic to use two threshold values
   (CASSANDRA-407)
 * add periodic / batch commitlog sync modes (several tickets)
 * inline BatchMutation into batch_insert params (CASSANDRA-403)
 * allow setting the logging level at runtime via mbean (CASSANDRA-402)
 * change default comparator to BytesType (CASSANDRA-400)
 * add forwards-compatible ConsistencyLevel parameter to get_key_range
   (CASSANDRA-322)
 * r/m special case of blocking for local destination when writing with 
   ConsistencyLevel.ZERO (CASSANDRA-399)
 * Fixes to make BinaryMemtable [bulk load interface] useful (CASSANDRA-337);
   see contrib/bmt_example for an example of using it.
 * More JMX properties added (several tickets)
 * Thrift changes (several tickets)
    - Merged _super get methods with the normal ones; return values
      are now of ColumnOrSuperColumn.
    - Similarly, merged batch_insert_super into batch_insert.



0.4.0 beta
 * On-disk data format has changed to allow billions of keys/rows per
   node instead of only millions
 * Multi-keyspace support
 * Scan all sstables for all queries to avoid situations where
   different types of operation on the same ColumnFamily could
   disagree on what data was present
 * Snapshot support via JMX
 * Thrift API has changed a _lot_:
    - removed time-sorted CFs; instead, user-defined comparators
      may be defined on the column names, which are now byte arrays.
      Default comparators are provided for UTF8, Bytes, Ascii, Long (i64),
      and UUID types.
    - removed colon-delimited strings in thrift api in favor of explicit
      structs such as ColumnPath, ColumnParent, etc.  Also normalized
      thrift struct and argument naming.
    - Added columnFamily argument to get_key_range.
    - Change signature of get_slice to accept starting and ending
      columns as well as an offset.  (This allows use of indexes.)
      Added "ascending" flag to allow reasonably-efficient reverse
      scans as well.  Removed get_slice_by_range as redundant.
    - get_key_range operates on one CF at a time
    - changed `block` boolean on insert methods to ConsistencyLevel enum,
      with options of NONE, ONE, QUORUM, and ALL.
    - added similar consistency_level parameter to read methods
    - column-name-set slice with no names given now returns zero columns
      instead of all of them.  ("all" can run your server out of memory.
      use a range-based slice with a high max column count instead.)
 * Removed the web interface. Node information can now be obtained by 
   using the newly introduced nodeprobe utility.
 * More JMX stats
 * Remove magic values from internals (e.g. special key to indicate
   when to flush memtables)
 * Rename configuration "table" to "keyspace"
 * Moved to crash-only design; no more shutdown (just kill the process)
 * Lots of bug fixes

Full list of issues resolved in 0.4 is at https://issues.apache.org/jira/secure/IssueNavigator.jspa?reset=true&&pid=12310865&fixfor=12313862&resolution=1&sorter/field=issuekey&sorter/order=DESC


0.3.0 RC3
 * Fix potential deadlock under load in TCPConnection.
   (CASSANDRA-220)


0.3.0 RC2
 * Fix possible data loss when server is stopped after replaying
   log but before new inserts force memtable flush.
   (CASSANDRA-204)
 * Added BUGS file


0.3.0 RC1
 * Range queries on keys, including user-defined key collation
 * Remove support
 * Workarounds for a weird bug in JDK select/register that seems
   particularly common on VM environments. Cassandra should deploy
   fine on EC2 now
 * Much improved infrastructure: the beginnings of a decent test suite
   ("ant test" for unit tests; "nosetests" for system tests), code
   coverage reporting, etc.
 * Expanded node status reporting via JMX
 * Improved error reporting/logging on both server and client
 * Reduced memory footprint in default configuration
 * Combined blocking and non-blocking versions of insert APIs
 * Added FlushPeriodInMinutes configuration parameter to force
   flushing of infrequently-updated ColumnFamilies<|MERGE_RESOLUTION|>--- conflicted
+++ resolved
@@ -16,17 +16,12 @@
  * reduce network copies (CASSANDRA-3333, 3373)
  * (Hadoop) skip empty rows when slicing the entire row (CASSANDRA-2855)
  * fix ColumnIndexer to use long offsets (CASSANDRA-3358)
-<<<<<<< HEAD
-=======
- * limit nodetool to 32MB of heap (CASSANDRA-3124)
- * (CQL) update parser to accept "timestamp" instead of "date" (CASSANDRA-3149)
  * Fix exception during PIG 'dump' (CASSANDRA-2810)
  * Fix transposition in cfHistograms (CASSANDRA-3222)
  * Allow using number as DC name when creating keyspace in CQL (CASSANDRA-3239)
  * Force flush of system table after updating/removing a token (CASSANDRA-3243)
  * Make Pig storage handle implements LoadMetadata (CASSANDRA-2777)
  * Improved CLI exceptions (CASSANDRA-3312)
->>>>>>> ad2ae452
  * Fix handling of tombstone by SSTableExport/Import (CASSANDRA-3357)
  * Only count compaction as active (for throttling) when they have
    successfully acquired the compaction lock (CASSANDRA-3344)
