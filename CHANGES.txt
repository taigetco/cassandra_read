0.8.1
 * add support for insert, delete in cql BATCH (CASSANDRA-2537)
 * add support for IN to cql SELECT, UPDATE (CASSANDRA-2553)
 * add timestamp support to cql INSERT, UPDATE, and BATCH (CASSANDRA-2555)
 * add support for comparator parameters and a generic ReverseType
   (CASSANDRA-2355)
 * add CompositeType and DynamicCompositeType (CASSANDRA-2231)
 * add CQL TTL support (CASSANDRA-2476)
 * optimize batches containing multiple updates to the same row
   (CASSANDRA-2583)
 * adjust hinted handoff page size to avoid OOM with large columns 
   (CASSANDRA-2652)
 * mark BRAF buffer invalid post-flush so we don't re-flush partial
   buffers again, especially on CL writes (CASSANDRA-2660)
 * add DROP INDEX support to CLI (CASSANDRA-2616)
 * don't perform HH to client-mode [storageproxy] nodes (CASSANDRA-2668)
 * Improve forceDeserialize/getCompactedRow encapsulation (CASSANDRA-2659)
 * Assert ranges are not overlapping in AB.normalize (CASSANDRA-2641)
 * Don't write CounterUpdateColumn to disk in tests (CASSANDRA-2650)
 * Add sstable bulk loading utility (CASSANDRA-1278)
 * avoid replaying hints to dropped columnfamilies (CASSANDRA-2685)
 * add placeholders for missing rows in range query pseudo-RR (CASSANDRA-2680)
 * remove no-op HHOM.renameHints (CASSANDRA-2693)
 * clone super columns to avoid modifying them during flush (CASSANDRA-2675)
 * allow writes to bypass the commitlog for certain keyspaces (CASSANDRA-2683)
 * avoid NPE when bypassing commitlog during memtable flush (CASSANDRA-2781)
 * close scrub file handles (CASSANDRA-2669)
 * throttle migration replay (CASSANDRA-2714)
 * optimize column serializer creation (CASSANDRA-2716)
 * Added support for making bootstrap retry if nodes flap (CASSANDRA-2644)
 * Added statusthrift to nodetool to report if thrift server is running (CASSANDRA-2722)
 * Fixed rows being cached if they do not exist (CASSANDRA-2723)
 * fix truncate/compaction race (CASSANDRA-2673)
<<<<<<< HEAD
 * improve CQL JDBC spec compliance (CASSANDRA-2720)
 * add CQL ALTER TABLE (CASSANDRA-1709)
 * Support passing tableName and cfName to RowCacheProviders (CASSANDRA-2702)

0.8.0-final
 * fix CQL grammar warning and cqlsh regression from CASSANDRA-2622
 * add ant generate-cql-html target (CASSANDRA-2526)
 * update CQL consistency levels (CASSANDRA-2566)
 * debian packaging fixes (CASSANDRA-2481, 2647)
 * fix UUIDType, IntegerType for direct buffers (CASSANDRA-2682, 2684)
 * switch to native Thrift for Hadoop map/reduce (CASSANDRA-2667)
 * fix StackOverflowError when building from eclipse (CASSANDRA-2687)
 * only provide replication_factor to strategy_options "help" for
   SimpleStrategy, OldNetworkTopologyStrategy (CASSANDRA-2678, 2713)
 * fix exception adding validators to non-string columns (CASSANDRA-2696)
 * avoid instantiating DatabaseDescriptor in JDBC (CASSANDRA-2694)
 * fix potential stack overflow during compaction (CASSANDRA-2626)
 * clone super columns to avoid modifying them during flush (CASSANDRA-2675)
 * reset underlying iterator in EchoedRow constructor (CASSANDRA-2653)
=======
 * workaround large resultsets causing large allocation retention
   by nio sockets (CASSANDRA-2654)
>>>>>>> a7bc6ee0


0.8.0-rc1
 * faster flushes and compaction from fixing excessively pessimistic 
   rebuffering in BRAF (CASSANDRA-2581)
 * fix returning null column values in the python cql driver (CASSANDRA-2593)
 * fix merkle tree splitting exiting early (CASSANDRA-2605)
 * snapshot_before_compaction directory name fix (CASSANDRA-2598)
 * Disable compaction throttling during bootstrap (CASSANDRA-2612) 
 * fix CQL treatment of > and < operators in range slices (CASSANDRA-2592)
 * fix potential double-application of counter updates on commitlog replay
   (CASSANDRA-2419)
 * JDBC CQL driver exposes getColumn for access to timestamp
 * JDBC ResultSetMetadata properties added to AbstractType
 * r/m clustertool (CASSANDRA-2607)
 * add support for presenting row key as a column in CQL result sets 
   (CASSANDRA-2622)
 * Don't allow {LOCAL|EACH}_QUORUM unless strategy is NTS (CASSANDRA-2627)
 * validate keyspace strategy_options during CQL create (CASSANDRA-2624)
 * fix empty Result with secondary index when limit=1 (CASSANDRA-2628)
 * Fix regression where bootstrapping a node with no schema fails
   (CASSANDRA-2625)
 * Allow removing LocationInfo sstables (CASSANDRA-2632)
 * avoid attempting to replay mutations from dropped keyspaces (CASSANDRA-2631)
 * avoid using cached position of a key when GT is requested (CASSANDRA-2633)
 * fix counting bloom filter true positives (CASSANDRA-2637)
 * initialize local ep state prior to gossip startup if needed (CASSANDRA-2638)
 * fix counter increment lost after restart (CASSANDRA-2642)
 * add quote-escaping via backslash to CLI (CASSANDRA-2623)
 * fix pig example script (CASSANDRA-2487)
 * fix dynamic snitch race in adding latencies (CASSANDRA-2618)
 * Start/stop cassandra after more important services such as mdadm in
   debian packaging (CASSANDRA-2481)


0.8.0-beta2
 * fix NPE compacting index CFs (CASSANDRA-2528)
 * Remove checking all column families on startup for compaction candidates 
   (CASSANDRA-2444)
 * validate CQL create keyspace options (CASSANDRA-2525)
 * fix nodetool setcompactionthroughput (CASSANDRA-2550)
 * move	gossip heartbeat back to its own thread (CASSANDRA-2554)
 * validate cql TRUNCATE columnfamily before truncating (CASSANDRA-2570)
 * fix batch_mutate for mixed standard-counter mutations (CASSANDRA-2457)
 * disallow making schema changes to system keyspace (CASSANDRA-2563)
 * fix sending mutation messages multiple times (CASSANDRA-2557)
 * fix incorrect use of NBHM.size in ReadCallback that could cause
   reads to time out even when responses were received (CASSAMDRA-2552)
 * trigger read repair correctly for LOCAL_QUORUM reads (CASSANDRA-2556)
 * Allow configuring the number of compaction thread (CASSANDRA-2558)
 * forceUserDefinedCompaction will attempt to compact what it is given
   even if the pessimistic estimate is that there is not enough disk space;
   automatic compactions will only compact 2 or more sstables (CASSANDRA-2575)
 * refuse to apply migrations with older timestamps than the current 
   schema (CASSANDRA-2536)
 * remove unframed Thrift transport option
 * include indexes in snapshots (CASSANDRA-2596)
 * improve ignoring of obsolete mutations in index maintenance (CASSANDRA-2401)
 * recognize attempt to drop just the index while leaving the column
   definition alone (CASSANDRA-2619)
  

0.8.0-beta1
 * remove Avro RPC support (CASSANDRA-926)
 * support for columns that act as incr/decr counters 
   (CASSANDRA-1072, 1937, 1944, 1936, 2101, 2093, 2288, 2105, 2384, 2236, 2342,
   2454)
 * CQL (CASSANDRA-1703, 1704, 1705, 1706, 1707, 1708, 1710, 1711, 1940, 
   2124, 2302, 2277, 2493)
 * avoid double RowMutation serialization on write path (CASSANDRA-1800)
 * make NetworkTopologyStrategy the default (CASSANDRA-1960)
 * configurable internode encryption (CASSANDRA-1567, 2152)
 * human readable column names in sstable2json output (CASSANDRA-1933)
 * change default JMX port to 7199 (CASSANDRA-2027)
 * backwards compatible internal messaging (CASSANDRA-1015)
 * atomic switch of memtables and sstables (CASSANDRA-2284)
 * add pluggable SeedProvider (CASSANDRA-1669)
 * Fix clustertool to not throw exception when calling get_endpoints (CASSANDRA-2437)
 * upgrade to thrift 0.6 (CASSANDRA-2412) 
 * repair works on a token range instead of full ring (CASSANDRA-2324)
 * purge tombstones from row cache (CASSANDRA-2305)
 * push replication_factor into strategy_options (CASSANDRA-1263)
 * give snapshots the same name on each node (CASSANDRA-1791)
 * remove "nodetool loadbalance" (CASSANDRA-2448)
 * multithreaded compaction (CASSANDRA-2191)
 * compaction throttling (CASSANDRA-2156)
 * add key type information and alias (CASSANDRA-2311, 2396)
 * cli no longer divides read_repair_chance by 100 (CASSANDRA-2458)
 * made CompactionInfo.getTaskType return an enum (CASSANDRA-2482)
 * add a server-wide cap on measured memtable memory usage (CASSANDRA-2006)
 * add unified UUIDType (CASSANDRA-2233)


0.7.5
 * improvements/fixes to PIG driver (CASSANDRA-1618, CASSANDRA-2387,
   CASSANDRA-2465, CASSANDRA-2484)
 * validate index names (CASSANDRA-1761)
 * reduce contention on Table.flusherLock (CASSANDRA-1954)
 * try harder to detect failures during streaming, cleaning up temporary
   files more reliably (CASSANDRA-2088)


0.6.13
 * shut down server for OOM on a Thrift thread (CASSANDRA-2269)
 * fix tombstone handling in repair and sstable2json (CASSANDRA-2279)
 * preserve version when streaming data from old sstables (CASSANDRA-2283)
 * don't start repair if a neighboring node is marked as dead (CASSANDRA-2290)
 * purge tombstones from row cache (CASSANDRA-2305)
 * Avoid seeking when sstable2json exports the entire file (CASSANDRA-2318)
 * clear Built flag in system table when dropping an index (CASSANDRA-2320)
 * don't allow arbitrary argument for stress.java (CASSANDRA-2323)
 * validate values for index predicates in get_indexed_slice (CASSANDRA-2328)
 * queue secondary indexes for flush before the parent (CASSANDRA-2330)
 * allow job configuration to set the CL used in Hadoop jobs (CASSANDRA-2331)
 * add memtable_flush_queue_size defaulting to 4 (CASSANDRA-2333)
 * Allow overriding of initial_token, storage_port and rpc_port from system
   properties (CASSANDRA-2343)
 * fix comparator used for non-indexed secondary expressions in index scan
   (CASSANDRA-2347)
 * ensure size calculation and write phase of large-row compaction use
   the same threshold for TTL expiration (CASSANDRA-2349)
 * fix race when iterating CFs during add/drop (CASSANDRA-2350)
 * add ConsistencyLevel command to CLI (CASSANDRA-2354)
 * allow negative numbers in the cli (CASSANDRA-2358)
 * hard code serialVersionUID for tokens class (CASSANDRA-2361)
 * fix potential infinite loop in ByteBufferUtil.inputStream (CASSANDRA-2365)
 * fix encoding bugs in HintedHandoffManager, SystemTable when default
   charset is not UTF8 (CASSANDRA-2367)
 * avoids having removed node reappearing in Gossip (CASSANDRA-2371)
 * fix incorrect truncation of long to int when reading columns via block
   index (CASSANDRA-2376)
 * fix NPE during stream session (CASSANDRA-2377)
 * fix race condition that could leave orphaned data files when dropping CF or
   KS (CASSANDRA-2381)
 * fsync statistics component on write (CASSANDRA-2382)
 * fix duplicate results from CFS.scan (CASSANDRA-2406)
 * add IntegerType to CLI help (CASSANDRA-2414)
 * avoid caching token-only decoratedkeys (CASSANDRA-2416)
 * convert mmap assertion to if/throw so scrub can catch it (CASSANDRA-2417)
 * don't overwrite gc log (CASSANDR-2418)
 * invalidate row cache for streamed row to avoid inconsitencies
   (CASSANDRA-2420)
 * avoid copies in range/index scans (CASSANDRA-2425)
 * make sure we don't wipe data during cleanup if the node has not join
   the ring (CASSANDRA-2428)
 * Try harder to close files after compaction (CASSANDRA-2431)
 * re-set bootstrapped flag after move finishes (CASSANDRA-2435)
 * display validation_class in CLI 'describe keyspace' (CASSANDRA-2442)
 * make cleanup compactions cleanup the row cache (CASSANDRA-2451)
 * add column fields validation to scrub (CASSANDRA-2460)
 * use 64KB flush buffer instead of in_memory_compaction_limit (CASSANDRA-2463)
 * fix backslash substitutions in CLI (CASSANDRA-2492)
 * disable cache saving for system CFS (CASSANDRA-2502)
 * fixes for verifying destination availability under hinted conditions
   so UE can be thrown intead of timing out (CASSANDRA-2514)
 * fix update of validation class in column metadata (CASSANDRA-2512)
 * support LOCAL_QUORUM, EACH_QUORUM CLs outside of NTS (CASSANDRA-2516)
 * preserve version when streaming data from old sstables (CASSANDRA-2283)
 * fix backslash substitutions in CLI (CASSANDRA-2492)
 * count a row deletion as one operation towards memtable threshold 
   (CASSANDRA-2519)
 * support LOCAL_QUORUM, EACH_QUORUM CLs outside of NTS (CASSANDRA-2516)


0.7.4
 * add nodetool join command (CASSANDRA-2160)
 * fix secondary indexes on pre-existing or streamed data (CASSANDRA-2244)
 * initialize endpoint in gossiper earlier (CASSANDRA-2228)
 * add ability to write to Cassandra from Pig (CASSANDRA-1828)
 * add rpc_[min|max]_threads (CASSANDRA-2176)
 * add CL.TWO, CL.THREE (CASSANDRA-2013)
 * avoid exporting an un-requested row in sstable2json, when exporting 
   a key that does not exist (CASSANDRA-2168)
 * add incremental_backups option (CASSANDRA-1872)
 * add configurable row limit to Pig loadfunc (CASSANDRA-2276)
 * validate column values in batches as well as single-Column inserts
   (CASSANDRA-2259)
 * move sample schema from cassandra.yaml to schema-sample.txt,
   a cli scripts (CASSANDRA-2007)
 * avoid writing empty rows when scrubbing tombstoned rows (CASSANDRA-2296)
 * fix assertion error in range and index scans for CL < ALL
   (CASSANDRA-2282)
 * fix commitlog replay when flush position refers to data that didn't
   get synced before server died (CASSANDRA-2285)
 * fix fd leak in sstable2json with non-mmap'd i/o (CASSANDRA-2304)
 * reduce memory use during streaming of multiple sstables (CASSANDRA-2301)
 * purge tombstoned rows from cache after GCGraceSeconds (CASSANDRA-2305)
 * allow zero replicas in a NTS datacenter (CASSANDRA-1924)
 * make range queries respect snitch for local replicas (CASSANDRA-2286)
 * fix HH delivery when column index is larger than 2GB (CASSANDRA-2297)
 * make 2ary indexes use parent CF flush thresholds during initial build
   (CASSANDRA-2294)
 * update memtable_throughput to be a long (CASSANDRA-2158)


0.7.3
 * Keep endpoint state until aVeryLongTime (CASSANDRA-2115)
 * lower-latency read repair (CASSANDRA-2069)
 * add hinted_handoff_throttle_delay_in_ms option (CASSANDRA-2161)
 * fixes for cache save/load (CASSANDRA-2172, -2174)
 * Handle whole-row deletions in CFOutputFormat (CASSANDRA-2014)
 * Make memtable_flush_writers flush in parallel (CASSANDRA-2178)
 * Add compaction_preheat_key_cache option (CASSANDRA-2175)
 * refactor stress.py to have only one copy of the format string 
   used for creating row keys (CASSANDRA-2108)
 * validate index names for \w+ (CASSANDRA-2196)
 * Fix Cassandra cli to respect timeout if schema does not settle 
   (CASSANDRA-2187)
 * fix for compaction and cleanup writing old-format data into new-version 
   sstable (CASSANDRA-2211, -2216)
 * add nodetool scrub (CASSANDRA-2217, -2240)
 * fix sstable2json large-row pagination (CASSANDRA-2188)
 * fix EOFing on requests for the last bytes in a file (CASSANDRA-2213)
 * fix BufferedRandomAccessFile bugs (CASSANDRA-2218, -2241)
 * check for memtable flush_after_mins exceeded every 10s (CASSANDRA-2183)
 * fix cache saving on Windows (CASSANDRA-2207)
 * add validateSchemaAgreement call + synchronization to schema
   modification operations (CASSANDRA-2222)
 * fix for reversed slice queries on large rows (CASSANDRA-2212)
 * fat clients were writing local data (CASSANDRA-2223)
 * turn off string interning in json2sstable (CASSANDRA-2189)
 * set DEFAULT_MEMTABLE_LIFETIME_IN_MINS to 24h
 * improve detection and cleanup of partially-written sstables 
   (CASSANDRA-2206)
 * fix supercolumn de/serialization when subcolumn comparator is different
   from supercolumn's (CASSANDRA-2104)
 * fix starting up on Windows when CASSANDRA_HOME contains whitespace
   (CASSANDRA-2237)
 * add [get|set][row|key]cacheSavePeriod to JMX (CASSANDRA-2100)
 * fix Hadoop ColumnFamilyOutputFormat dropping of mutations
   when batch fills up (CASSANDRA-2255)
 * move file deletions off of scheduledtasks executor (CASSANDRA-2253)


0.7.2
 * copy DecoratedKey.key when inserting into caches to avoid retaining
   a reference to the underlying buffer (CASSANDRA-2102)
 * format subcolumn names with subcomparator (CASSANDRA-2136)
 * fix column bloom filter deserialization (CASSANDRA-2165)


0.7.1
 * refactor MessageDigest creation code. (CASSANDRA-2107)
 * buffer network stack to avoid inefficient small TCP messages while avoiding
   the nagle/delayed ack problem (CASSANDRA-1896)
 * check log4j configuration for changes every 10s (CASSANDRA-1525, 1907)
 * more-efficient cross-DC replication (CASSANDRA-1530, -2051, -2138)
 * avoid polluting page cache with commitlog or sstable writes
   and seq scan operations (CASSANDRA-1470)
 * add RMI authentication options to nodetool (CASSANDRA-1921)
 * make snitches configurable at runtime (CASSANDRA-1374)
 * retry hadoop split requests on connection failure (CASSANDRA-1927)
 * implement describeOwnership for BOP, COPP (CASSANDRA-1928)
 * make read repair behave as expected for ConsistencyLevel > ONE
   (CASSANDRA-982, 2038)
 * distributed test harness (CASSANDRA-1859, 1964)
 * reduce flush lock contention (CASSANDRA-1930)
 * optimize supercolumn deserialization (CASSANDRA-1891)
 * fix CFMetaData.apply to only compare objects of the same class 
   (CASSANDRA-1962)
 * allow specifying specific SSTables to compact from JMX (CASSANDRA-1963)
 * fix race condition in MessagingService.targets (CASSANDRA-1959, 2094, 2081)
 * refuse to open sstables from a future version (CASSANDRA-1935)
 * zero-copy reads (CASSANDRA-1714)
 * fix copy bounds for word Text in wordcount demo (CASSANDRA-1993)
 * fixes for contrib/javautils (CASSANDRA-1979)
 * check more frequently for memtable expiration (CASSANDRA-2000)
 * fix writing SSTable column count statistics (CASSANDRA-1976)
 * fix streaming of multiple CFs during bootstrap (CASSANDRA-1992)
 * explicitly set JVM GC new generation size with -Xmn (CASSANDRA-1968)
 * add short options for CLI flags (CASSANDRA-1565)
 * make keyspace argument to "describe keyspace" in CLI optional
   when authenticated to keyspace already (CASSANDRA-2029)
 * added option to specify -Dcassandra.join_ring=false on startup
   to allow "warm spare" nodes or performing JMX maintenance before
   joining the ring (CASSANDRA-526)
 * log migrations at INFO (CASSANDRA-2028)
 * add CLI verbose option in file mode (CASSANDRA-2030)
 * add single-line "--" comments to CLI (CASSANDRA-2032)
 * message serialization tests (CASSANDRA-1923)
 * switch from ivy to maven-ant-tasks (CASSANDRA-2017)
 * CLI attempts to block for new schema to propagate (CASSANDRA-2044)
 * fix potential overflow in nodetool cfstats (CASSANDRA-2057)
 * add JVM shutdownhook to sync commitlog (CASSANDRA-1919)
 * allow nodes to be up without being part of  normal traffic (CASSANDRA-1951)
 * fix CLI "show keyspaces" with null options on NTS (CASSANDRA-2049)
 * fix possible ByteBuffer race conditions (CASSANDRA-2066)
 * reduce garbage generated by MessagingService to prevent load spikes
   (CASSANDRA-2058)
 * fix math in RandomPartitioner.describeOwnership (CASSANDRA-2071)
 * fix deletion of sstable non-data components (CASSANDRA-2059)
 * avoid blocking gossip while deleting handoff hints (CASSANDRA-2073)
 * ignore messages from newer versions, keep track of nodes in gossip 
   regardless of version (CASSANDRA-1970)
 * cache writing moved to CompactionManager to reduce i/o contention and
   updated to use non-cache-polluting writes (CASSANDRA-2053)
 * page through large rows when exporting to JSON (CASSANDRA-2041)
 * add flush_largest_memtables_at and reduce_cache_sizes_at options
   (CASSANDRA-2142)
 * add cli 'describe cluster' command (CASSANDRA-2127)
 * add cli support for setting username/password at 'connect' command 
   (CASSANDRA-2111)
 * add -D option to Stress.java to allow reading hosts from a file 
   (CASSANDRA-2149)
 * bound hints CF throughput between 32M and 256M (CASSANDRA-2148)
 * continue starting when invalid saved cache entries are encountered
   (CASSANDRA-2076)
 * add max_hint_window_in_ms option (CASSANDRA-1459)


0.7.0-final
 * fix offsets to ByteBuffer.get (CASSANDRA-1939)


0.7.0-rc4
 * fix cli crash after backgrounding (CASSANDRA-1875)
 * count timeouts in storageproxy latencies, and include latency 
   histograms in StorageProxyMBean (CASSANDRA-1893)
 * fix CLI get recognition of supercolumns (CASSANDRA-1899)
 * enable keepalive on intra-cluster sockets (CASSANDRA-1766)
 * count timeouts towards dynamicsnitch latencies (CASSANDRA-1905)
 * Expose index-building status in JMX + cli schema description
   (CASSANDRA-1871)
 * allow [LOCAL|EACH]_QUORUM to be used with non-NetworkTopology 
   replication Strategies
 * increased amount of index locks for faster commitlog replay
 * collect secondary index tombstones immediately (CASSANDRA-1914)
 * revert commitlog changes from #1780 (CASSANDRA-1917)
 * change RandomPartitioner min token to -1 to avoid collision w/
   tokens on actual nodes (CASSANDRA-1901)
 * examine the right nibble when validating TimeUUID (CASSANDRA-1910)
 * include secondary indexes in cleanup (CASSANDRA-1916)
 * CFS.scrubDataDirectories should also cleanup invalid secondary indexes
   (CASSANDRA-1904)
 * ability to disable/enable gossip on nodes to force them down
   (CASSANDRA-1108)


0.7.0-rc3
 * expose getNaturalEndpoints in StorageServiceMBean taking byte[]
   key; RMI cannot serialize ByteBuffer (CASSANDRA-1833)
 * infer org.apache.cassandra.locator for replication strategy classes
   when not otherwise specified
 * validation that generates less garbage (CASSANDRA-1814)
 * add TTL support to CLI (CASSANDRA-1838)
 * cli defaults to bytestype for subcomparator when creating
   column families (CASSANDRA-1835)
 * unregister index MBeans when index is dropped (CASSANDRA-1843)
 * make ByteBufferUtil.clone thread-safe (CASSANDRA-1847)
 * change exception for read requests during bootstrap from 
   InvalidRequest to Unavailable (CASSANDRA-1862)
 * respect row-level tombstones post-flush in range scans
   (CASSANDRA-1837)
 * ReadResponseResolver check digests against each other (CASSANDRA-1830)
 * return InvalidRequest when remove of subcolumn without supercolumn
   is requested (CASSANDRA-1866)
 * flush before repair (CASSANDRA-1748)
 * SSTableExport validates key order (CASSANDRA-1884)
 * large row support for SSTableExport (CASSANDRA-1867)
 * Re-cache hot keys post-compaction without hitting disk (CASSANDRA-1878)
 * manage read repair in coordinator instead of data source, to
   provide latency information to dynamic snitch (CASSANDRA-1873)


0.7.0-rc2
 * fix live-column-count of slice ranges including tombstoned supercolumn 
   with live subcolumn (CASSANDRA-1591)
 * rename o.a.c.internal.AntientropyStage -> AntiEntropyStage,
   o.a.c.request.Request_responseStage -> RequestResponseStage,
   o.a.c.internal.Internal_responseStage -> InternalResponseStage
 * add AbstractType.fromString (CASSANDRA-1767)
 * require index_type to be present when specifying index_name
   on ColumnDef (CASSANDRA-1759)
 * fix add/remove index bugs in CFMetadata (CASSANDRA-1768)
 * rebuild Strategy during system_update_keyspace (CASSANDRA-1762)
 * cli updates prompt to ... in continuation lines (CASSANDRA-1770)
 * support multiple Mutations per key in hadoop ColumnFamilyOutputFormat
   (CASSANDRA-1774)
 * improvements to Debian init script (CASSANDRA-1772)
 * use local classloader to check for version.properties (CASSANDRA-1778)
 * Validate that column names in column_metadata are valid for the
   defined comparator, and decode properly in cli (CASSANDRA-1773)
 * use cross-platform newlines in cli (CASSANDRA-1786)
 * add ExpiringColumn support to sstable import/export (CASSANDRA-1754)
 * add flush for each append to periodic commitlog mode; added
   periodic_without_flush option to disable this (CASSANDRA-1780)
 * close file handle used for post-flush truncate (CASSANDRA-1790)
 * various code cleanup (CASSANDRA-1793, -1794, -1795)
 * fix range queries against wrapped range (CASSANDRA-1781)
 * fix consistencylevel calculations for NetworkTopologyStrategy
   (CASSANDRA-1804)
 * cli support index type enum names (CASSANDRA-1810)
 * improved validation of column_metadata (CASSANDRA-1813)
 * reads at ConsistencyLevel > 1 throw UnavailableException
   immediately if insufficient live nodes exist (CASSANDRA-1803)
 * copy bytebuffers for local writes to avoid retaining the entire
   Thrift frame (CASSANDRA-1801)
 * fix NPE adding index to column w/o prior metadata (CASSANDRA-1764)
 * reduce fat client timeout (CASSANDRA-1730)
 * fix botched merge of CASSANDRA-1316


0.7.0-rc1
 * fix compaction and flush races with schema updates (CASSANDRA-1715)
 * add clustertool, config-converter, sstablekeys, and schematool 
   Windows .bat files (CASSANDRA-1723)
 * reject range queries received during bootstrap (CASSANDRA-1739)
 * fix wrapping-range queries on non-minimum token (CASSANDRA-1700)
 * add nodetool cfhistogram (CASSANDRA-1698)
 * limit repaired ranges to what the nodes have in common (CASSANDRA-1674)
 * index scan treats missing columns as not matching secondary
   expressions (CASSANDRA-1745)
 * Fix misuse of DataOutputBuffer.getData in AntiEntropyService
   (CASSANDRA-1729)
 * detect and warn when obsolete version of JNA is present (CASSANDRA-1760)
 * reduce fat client timeout (CASSANDRA-1730)
 * cleanup smallest CFs first to increase free temp space for larger ones
   (CASSANDRA-1811)
 * Update windows .bat files to work outside of main Cassandra
   directory (CASSANDRA-1713)
 * fix read repair regression from 0.6.7 (CASSANDRA-1727)
 * more-efficient read repair (CASSANDRA-1719)
 * fix hinted handoff replay (CASSANDRA-1656)
 * log type of dropped messages (CASSANDRA-1677)
 * upgrade to SLF4J 1.6.1
 * fix ByteBuffer bug in ExpiringColumn.updateDigest (CASSANDRA-1679)
 * fix IntegerType.getString (CASSANDRA-1681)
 * make -Djava.net.preferIPv4Stack=true the default (CASSANDRA-628)
 * add INTERNAL_RESPONSE verb to differentiate from responses related
   to client requests (CASSANDRA-1685)
 * log tpstats when dropping messages (CASSANDRA-1660)
 * include unreachable nodes in describeSchemaVersions (CASSANDRA-1678)
 * Avoid dropping messages off the client request path (CASSANDRA-1676)
 * fix jna errno reporting (CASSANDRA-1694)
 * add friendlier error for UnknownHostException on startup (CASSANDRA-1697)
 * include jna dependency in RPM package (CASSANDRA-1690)
 * add --skip-keys option to stress.py (CASSANDRA-1696)
 * improve cli handling of non-string keys and column names 
   (CASSANDRA-1701, -1693)
 * r/m extra subcomparator line in cli keyspaces output (CASSANDRA-1712)
 * add read repair chance to cli "show keyspaces"
 * upgrade to ConcurrentLinkedHashMap 1.1 (CASSANDRA-975)
 * fix index scan routing (CASSANDRA-1722)
 * fix tombstoning of supercolumns in range queries (CASSANDRA-1734)
 * clear endpoint cache after updating keyspace metadata (CASSANDRA-1741)
 * fix wrapping-range queries on non-minimum token (CASSANDRA-1700)
 * truncate includes secondary indexes (CASSANDRA-1747)
 * retain reference to PendingFile sstables (CASSANDRA-1749)
 * fix sstableimport regression (CASSANDRA-1753)
 * fix for bootstrap when no non-system tables are defined (CASSANDRA-1732)
 * handle replica unavailability in index scan (CASSANDRA-1755)
 * fix service initialization order deadlock (CASSANDRA-1756)
 * multi-line cli commands (CASSANDRA-1742)
 * fix race between snapshot and compaction (CASSANDRA-1736)
 * add listEndpointsPendingHints, deleteHintsForEndpoint JMX methods 
   (CASSANDRA-1551)


0.7.0-beta3
 * add strategy options to describe_keyspace output (CASSANDRA-1560)
 * log warning when using randomly generated token (CASSANDRA-1552)
 * re-organize JMX into .db, .net, .internal, .request (CASSANDRA-1217)
 * allow nodes to change IPs between restarts (CASSANDRA-1518)
 * remember ring state between restarts by default (CASSANDRA-1518)
 * flush index built flag so we can read it before log replay (CASSANDRA-1541)
 * lock row cache updates to prevent race condition (CASSANDRA-1293)
 * remove assertion causing rare (and harmless) error messages in
   commitlog (CASSANDRA-1330)
 * fix moving nodes with no keyspaces defined (CASSANDRA-1574)
 * fix unbootstrap when no data is present in a transfer range (CASSANDRA-1573)
 * take advantage of AVRO-495 to simplify our avro IDL (CASSANDRA-1436)
 * extend authorization hierarchy to column family (CASSANDRA-1554)
 * deletion support in secondary indexes (CASSANDRA-1571)
 * meaningful error message for invalid replication strategy class 
   (CASSANDRA-1566)
 * allow keyspace creation with RF > N (CASSANDRA-1428)
 * improve cli error handling (CASSANDRA-1580)
 * add cache save/load ability (CASSANDRA-1417, 1606, 1647)
 * add StorageService.getDrainProgress (CASSANDRA-1588)
 * Disallow bootstrap to an in-use token (CASSANDRA-1561)
 * Allow dynamic secondary index creation and destruction (CASSANDRA-1532)
 * log auto-guessed memtable thresholds (CASSANDRA-1595)
 * add ColumnDef support to cli (CASSANDRA-1583)
 * reduce index sample time by 75% (CASSANDRA-1572)
 * add cli support for column, strategy metadata (CASSANDRA-1578, 1612)
 * add cli support for schema modification (CASSANDRA-1584)
 * delete temp files on failed compactions (CASSANDRA-1596)
 * avoid blocking for dead nodes during removetoken (CASSANDRA-1605)
 * remove ConsistencyLevel.ZERO (CASSANDRA-1607)
 * expose in-progress compaction type in jmx (CASSANDRA-1586)
 * removed IClock & related classes from internals (CASSANDRA-1502)
 * fix removing tokens from SystemTable on decommission and removetoken
   (CASSANDRA-1609)
 * include CF metadata in cli 'show keyspaces' (CASSANDRA-1613)
 * switch from Properties to HashMap in PropertyFileSnitch to
   avoid synchronization bottleneck (CASSANDRA-1481)
 * PropertyFileSnitch configuration file renamed to 
   cassandra-topology.properties
 * add cli support for get_range_slices (CASSANDRA-1088, CASSANDRA-1619)
 * Make memtable flush thresholds per-CF instead of global 
   (CASSANDRA-1007, 1637)
 * add cli support for binary data without CfDef hints (CASSANDRA-1603)
 * fix building SSTable statistics post-stream (CASSANDRA-1620)
 * fix potential infinite loop in 2ary index queries (CASSANDRA-1623)
 * allow creating NTS keyspaces with no replicas configured (CASSANDRA-1626)
 * add jmx histogram of sstables accessed per read (CASSANDRA-1624)
 * remove system_rename_column_family and system_rename_keyspace from the
   client API until races can be fixed (CASSANDRA-1630, CASSANDRA-1585)
 * add cli sanity tests (CASSANDRA-1582)
 * update GC settings in cassandra.bat (CASSANDRA-1636)
 * cli support for index queries (CASSANDRA-1635)
 * cli support for updating schema memtable settings (CASSANDRA-1634)
 * cli --file option (CASSANDRA-1616)
 * reduce automatically chosen memtable sizes by 50% (CASSANDRA-1641)
 * move endpoint cache from snitch to strategy (CASSANDRA-1643)
 * fix commitlog recovery deleting the newly-created segment as well as
   the old ones (CASSANDRA-1644)
 * upgrade to Thrift 0.5 (CASSANDRA-1367)
 * renamed CL.DCQUORUM to LOCAL_QUORUM and DCQUORUMSYNC to EACH_QUORUM
 * cli truncate support (CASSANDRA-1653)
 * update GC settings in cassandra.bat (CASSANDRA-1636)
 * avoid logging when a node's ip/token is gossipped back to it (CASSANDRA-1666)


0.7-beta2
 * always use UTF-8 for hint keys (CASSANDRA-1439)
 * remove cassandra.yaml dependency from Hadoop and Pig (CASSADRA-1322)
 * expose CfDef metadata in describe_keyspaces (CASSANDRA-1363)
 * restore use of mmap_index_only option (CASSANDRA-1241)
 * dropping a keyspace with no column families generated an error 
   (CASSANDRA-1378)
 * rename RackAwareStrategy to OldNetworkTopologyStrategy, RackUnawareStrategy 
   to SimpleStrategy, DatacenterShardStrategy to NetworkTopologyStrategy,
   AbstractRackAwareSnitch to AbstractNetworkTopologySnitch (CASSANDRA-1392)
 * merge StorageProxy.mutate, mutateBlocking (CASSANDRA-1396)
 * faster UUIDType, LongType comparisons (CASSANDRA-1386, 1393)
 * fix setting read_repair_chance from CLI addColumnFamily (CASSANDRA-1399)
 * fix updates to indexed columns (CASSANDRA-1373)
 * fix race condition leaving to FileNotFoundException (CASSANDRA-1382)
 * fix sharded lock hash on index write path (CASSANDRA-1402)
 * add support for GT/E, LT/E in subordinate index clauses (CASSANDRA-1401)
 * cfId counter got out of sync when CFs were added (CASSANDRA-1403)
 * less chatty schema updates (CASSANDRA-1389)
 * rename column family mbeans. 'type' will now include either 
   'IndexColumnFamilies' or 'ColumnFamilies' depending on the CFS type.
   (CASSANDRA-1385)
 * disallow invalid keyspace and column family names. This includes name that
   matches a '^\w+' regex. (CASSANDRA-1377)
 * use JNA, if present, to take snapshots (CASSANDRA-1371)
 * truncate hints if starting 0.7 for the first time (CASSANDRA-1414)
 * fix FD leak in single-row slicepredicate queries (CASSANDRA-1416)
 * allow index expressions against columns that are not part of the 
   SlicePredicate (CASSANDRA-1410)
 * config-converter properly handles snitches and framed support 
   (CASSANDRA-1420)
 * remove keyspace argument from multiget_count (CASSANDRA-1422)
 * allow specifying cassandra.yaml location as (local or remote) URL
   (CASSANDRA-1126)
 * fix using DynamicEndpointSnitch with NetworkTopologyStrategy
   (CASSANDRA-1429)
 * Add CfDef.default_validation_class (CASSANDRA-891)
 * fix EstimatedHistogram.max (CASSANDRA-1413)
 * quorum read optimization (CASSANDRA-1622)
 * handle zero-length (or missing) rows during HH paging (CASSANDRA-1432)
 * include secondary indexes during schema migrations (CASSANDRA-1406)
 * fix commitlog header race during schema change (CASSANDRA-1435)
 * fix ColumnFamilyStoreMBeanIterator to use new type name (CASSANDRA-1433)
 * correct filename generated by xml->yaml converter (CASSANDRA-1419)
 * add CMSInitiatingOccupancyFraction=75 and UseCMSInitiatingOccupancyOnly
   to default JVM options
 * decrease jvm heap for cassandra-cli (CASSANDRA-1446)
 * ability to modify keyspaces and column family definitions on a live cluster
   (CASSANDRA-1285)
 * support for Hadoop Streaming [non-jvm map/reduce via stdin/out]
   (CASSANDRA-1368)
 * Move persistent sstable stats from the system table to an sstable component
   (CASSANDRA-1430)
 * remove failed bootstrap attempt from pending ranges when gossip times
   it out after 1h (CASSANDRA-1463)
 * eager-create tcp connections to other cluster members (CASSANDRA-1465)
 * enumerate stages and derive stage from message type instead of 
   transmitting separately (CASSANDRA-1465)
 * apply reversed flag during collation from different data sources
   (CASSANDRA-1450)
 * make failure to remove comitlog segment non-fatal (CASSANDRA-1348)
 * correct ordering of drain operations so CL.recover is no longer 
   necessary (CASSANDRA-1408)
 * removed keyspace from describe_splits method (CASSANDRA-1425)
 * rename check_schema_agreement to describe_schema_versions
   (CASSANDRA-1478)
 * fix QUORUM calculation for RF > 3 (CASSANDRA-1487)
 * remove tombstones during non-major compactions when bloom filter
   verifies that row does not exist in other sstables (CASSANDRA-1074)
 * nodes that coordinated a loadbalance in the past could not be seen by
   newly added nodes (CASSANDRA-1467)
 * exposed endpoint states (gossip details) via jmx (CASSANDRA-1467)
 * ensure that compacted sstables are not included when new readers are
   instantiated (CASSANDRA-1477)
 * by default, calculate heap size and memtable thresholds at runtime (CASSANDRA-1469)
 * fix races dealing with adding/dropping keyspaces and column families in
   rapid succession (CASSANDRA-1477)
 * clean up of Streaming system (CASSANDRA-1503, 1504, 1506)
 * add options to configure Thrift socket keepalive and buffer sizes (CASSANDRA-1426)
 * make contrib CassandraServiceDataCleaner recursive (CASSANDRA-1509)
 * min, max compaction threshold are configurable and persistent 
   per-ColumnFamily (CASSANDRA-1468)
 * fix replaying the last mutation in a commitlog unnecessarily 
   (CASSANDRA-1512)
 * invoke getDefaultUncaughtExceptionHandler from DTPE with the original
   exception rather than the ExecutionException wrapper (CASSANDRA-1226)
 * remove Clock from the Thrift (and Avro) API (CASSANDRA-1501)
 * Close intra-node sockets when connection is broken (CASSANDRA-1528)
 * RPM packaging spec file (CASSANDRA-786)
 * weighted request scheduler (CASSANDRA-1485)
 * treat expired columns as deleted (CASSANDRA-1539)
 * make IndexInterval configurable (CASSANDRA-1488)
 * add describe_snitch to Thrift API (CASSANDRA-1490)
 * MD5 authenticator compares plain text submitted password with MD5'd
   saved property, instead of vice versa (CASSANDRA-1447)
 * JMX MessagingService pending and completed counts (CASSANDRA-1533)
 * fix race condition processing repair responses (CASSANDRA-1511)
 * make repair blocking (CASSANDRA-1511)
 * create EndpointSnitchInfo and MBean to expose rack and DC (CASSANDRA-1491)
 * added option to contrib/word_count to output results back to Cassandra
   (CASSANDRA-1342)
 * rewrite Hadoop ColumnFamilyRecordWriter to pool connections, retry to
   multiple Cassandra nodes, and smooth impact on the Cassandra cluster
   by using smaller batch sizes (CASSANDRA-1434)
 * fix setting gc_grace_seconds via CLI (CASSANDRA-1549)
 * support TTL'd index values (CASSANDRA-1536)
 * make removetoken work like decommission (CASSANDRA-1216)
 * make cli comparator-aware and improve quote rules (CASSANDRA-1523,-1524)
 * make nodetool compact and cleanup blocking (CASSANDRA-1449)
 * add memtable, cache information to GCInspector logs (CASSANDRA-1558)
 * enable/disable HintedHandoff via JMX (CASSANDRA-1550)
 * Ignore stray files in the commit log directory (CASSANDRA-1547)
 * Disallow bootstrap to an in-use token (CASSANDRA-1561)


0.7-beta1
 * sstable versioning (CASSANDRA-389)
 * switched to slf4j logging (CASSANDRA-625)
 * add (optional) expiration time for column (CASSANDRA-699)
 * access levels for authentication/authorization (CASSANDRA-900)
 * add ReadRepairChance to CF definition (CASSANDRA-930)
 * fix heisenbug in system tests, especially common on OS X (CASSANDRA-944)
 * convert to byte[] keys internally and all public APIs (CASSANDRA-767)
 * ability to alter schema definitions on a live cluster (CASSANDRA-44)
 * renamed configuration file to cassandra.xml, and log4j.properties to
   log4j-server.properties, which must now be loaded from
   the classpath (which is how our scripts in bin/ have always done it)
   (CASSANDRA-971)
 * change get_count to require a SlicePredicate. create multi_get_count
   (CASSANDRA-744)
 * re-organized endpointsnitch implementations and added SimpleSnitch
   (CASSANDRA-994)
 * Added preload_row_cache option (CASSANDRA-946)
 * add CRC to commitlog header (CASSANDRA-999)
 * removed deprecated batch_insert and get_range_slice methods (CASSANDRA-1065)
 * add truncate thrift method (CASSANDRA-531)
 * http mini-interface using mx4j (CASSANDRA-1068)
 * optimize away copy of sliced row on memtable read path (CASSANDRA-1046)
 * replace constant-size 2GB mmaped segments and special casing for index 
   entries spanning segment boundaries, with SegmentedFile that computes 
   segments that always contain entire entries/rows (CASSANDRA-1117)
 * avoid reading large rows into memory during compaction (CASSANDRA-16)
 * added hadoop OutputFormat (CASSANDRA-1101)
 * efficient Streaming (no more anticompaction) (CASSANDRA-579)
 * split commitlog header into separate file and add size checksum to
   mutations (CASSANDRA-1179)
 * avoid allocating a new byte[] for each mutation on replay (CASSANDRA-1219)
 * revise HH schema to be per-endpoint (CASSANDRA-1142)
 * add joining/leaving status to nodetool ring (CASSANDRA-1115)
 * allow multiple repair sessions per node (CASSANDRA-1190)
 * optimize away MessagingService for local range queries (CASSANDRA-1261)
 * make framed transport the default so malformed requests can't OOM the 
   server (CASSANDRA-475)
 * significantly faster reads from row cache (CASSANDRA-1267)
 * take advantage of row cache during range queries (CASSANDRA-1302)
 * make GCGraceSeconds a per-ColumnFamily value (CASSANDRA-1276)
 * keep persistent row size and column count statistics (CASSANDRA-1155)
 * add IntegerType (CASSANDRA-1282)
 * page within a single row during hinted handoff (CASSANDRA-1327)
 * push DatacenterShardStrategy configuration into keyspace definition,
   eliminating datacenter.properties. (CASSANDRA-1066)
 * optimize forward slices starting with '' and single-index-block name 
   queries by skipping the column index (CASSANDRA-1338)
 * streaming refactor (CASSANDRA-1189)
 * faster comparison for UUID types (CASSANDRA-1043)
 * secondary index support (CASSANDRA-749 and subtasks)
 * make compaction buckets deterministic (CASSANDRA-1265)


0.6.6
 * Allow using DynamicEndpointSnitch with RackAwareStrategy (CASSANDRA-1429)
 * remove the remaining vestiges of the unfinished DatacenterShardStrategy 
   (replaced by NetworkTopologyStrategy in 0.7)
   

0.6.5
 * fix key ordering in range query results with RandomPartitioner
   and ConsistencyLevel > ONE (CASSANDRA-1145)
 * fix for range query starting with the wrong token range (CASSANDRA-1042)
 * page within a single row during hinted handoff (CASSANDRA-1327)
 * fix compilation on non-sun JDKs (CASSANDRA-1061)
 * remove String.trim() call on row keys in batch mutations (CASSANDRA-1235)
 * Log summary of dropped messages instead of spamming log (CASSANDRA-1284)
 * add dynamic endpoint snitch (CASSANDRA-981)
 * fix streaming for keyspaces with hyphens in their name (CASSANDRA-1377)
 * fix errors in hard-coded bloom filter optKPerBucket by computing it
   algorithmically (CASSANDRA-1220
 * remove message deserialization stage, and uncap read/write stages
   so slow reads/writes don't block gossip processing (CASSANDRA-1358)
 * add jmx port configuration to Debian package (CASSANDRA-1202)
 * use mlockall via JNA, if present, to prevent Linux from swapping
   out parts of the JVM (CASSANDRA-1214)


0.6.4
 * avoid queuing multiple hint deliveries for the same endpoint
   (CASSANDRA-1229)
 * better performance for and stricter checking of UTF8 column names
   (CASSANDRA-1232)
 * extend option to lower compaction priority to hinted handoff
   as well (CASSANDRA-1260)
 * log errors in gossip instead of re-throwing (CASSANDRA-1289)
 * avoid aborting commitlog replay prematurely if a flushed-but-
   not-removed commitlog segment is encountered (CASSANDRA-1297)
 * fix duplicate rows being read during mapreduce (CASSANDRA-1142)
 * failure detection wasn't closing command sockets (CASSANDRA-1221)
 * cassandra-cli.bat works on windows (CASSANDRA-1236)
 * pre-emptively drop requests that cannot be processed within RPCTimeout
   (CASSANDRA-685)
 * add ack to Binary write verb and update CassandraBulkLoader
   to wait for acks for each row (CASSANDRA-1093)
 * added describe_partitioner Thrift method (CASSANDRA-1047)
 * Hadoop jobs no longer require the Cassandra storage-conf.xml
   (CASSANDRA-1280, CASSANDRA-1047)
 * log thread pool stats when GC is excessive (CASSANDRA-1275)
 * remove gossip message size limit (CASSANDRA-1138)
 * parallelize local and remote reads during multiget, and respect snitch 
   when determining whether to do local read for CL.ONE (CASSANDRA-1317)
 * fix read repair to use requested consistency level on digest mismatch,
   rather than assuming QUORUM (CASSANDRA-1316)
 * process digest mismatch re-reads in parallel (CASSANDRA-1323)
 * switch hints CF comparator to BytesType (CASSANDRA-1274)


0.6.3
 * retry to make streaming connections up to 8 times. (CASSANDRA-1019)
 * reject describe_ring() calls on invalid keyspaces (CASSANDRA-1111)
 * fix cache size calculation for size of 100% (CASSANDRA-1129)
 * fix cache capacity only being recalculated once (CASSANDRA-1129)
 * remove hourly scan of all hints on the off chance that the gossiper
   missed a status change; instead, expose deliverHintsToEndpoint to JMX
   so it can be done manually, if necessary (CASSANDRA-1141)
 * don't reject reads at CL.ALL (CASSANDRA-1152)
 * reject deletions to supercolumns in CFs containing only standard
   columns (CASSANDRA-1139)
 * avoid preserving login information after client disconnects
   (CASSANDRA-1057)
 * prefer sun jdk to openjdk in debian init script (CASSANDRA-1174)
 * detect partioner config changes between restarts and fail fast 
   (CASSANDRA-1146)
 * use generation time to resolve node token reassignment disagreements
   (CASSANDRA-1118)
 * restructure the startup ordering of Gossiper and MessageService to avoid
   timing anomalies (CASSANDRA-1160)
 * detect incomplete commit log hearders (CASSANDRA-1119)
 * force anti-entropy service to stream files on the stream stage to avoid
   sending streams out of order (CASSANDRA-1169)
 * remove inactive stream managers after AES streams files (CASSANDRA-1169)
 * allow removing entire row through batch_mutate Deletion (CASSANDRA-1027)
 * add JMX metrics for row-level bloom filter false positives (CASSANDRA-1212)
 * added a redhat init script to contrib (CASSANDRA-1201)
 * use midpoint when bootstrapping a new machine into range with not
   much data yet instead of random token (CASSANDRA-1112)
 * kill server on OOM in executor stage as well as Thrift (CASSANDRA-1226)
 * remove opportunistic repairs, when two machines with overlapping replica
   responsibilities happen to finish major compactions of the same CF near
   the same time.  repairs are now fully manual (CASSANDRA-1190)
 * add ability to lower compaction priority (default is no change from 0.6.2)
   (CASSANDRA-1181)


0.6.2
 * fix contrib/word_count build. (CASSANDRA-992)
 * split CommitLogExecutorService into BatchCommitLogExecutorService and 
   PeriodicCommitLogExecutorService (CASSANDRA-1014)
 * add latency histograms to CFSMBean (CASSANDRA-1024)
 * make resolving timestamp ties deterministic by using value bytes
   as a tiebreaker (CASSANDRA-1039)
 * Add option to turn off Hinted Handoff (CASSANDRA-894)
 * fix windows startup (CASSANDRA-948)
 * make concurrent_reads, concurrent_writes configurable at runtime via JMX
   (CASSANDRA-1060)
 * disable GCInspector on non-Sun JVMs (CASSANDRA-1061)
 * fix tombstone handling in sstable rows with no other data (CASSANDRA-1063)
 * fix size of row in spanned index entries (CASSANDRA-1056)
 * install json2sstable, sstable2json, and sstablekeys to Debian package
 * StreamingService.StreamDestinations wouldn't empty itself after streaming
   finished (CASSANDRA-1076)
 * added Collections.shuffle(splits) before returning the splits in 
   ColumnFamilyInputFormat (CASSANDRA-1096)
 * do not recalculate cache capacity post-compaction if it's been manually 
   modified (CASSANDRA-1079)
 * better defaults for flush sorter + writer executor queue sizes
   (CASSANDRA-1100)
 * windows scripts for SSTableImport/Export (CASSANDRA-1051)
 * windows script for nodetool (CASSANDRA-1113)
 * expose PhiConvictThreshold (CASSANDRA-1053)
 * make repair of RF==1 a no-op (CASSANDRA-1090)
 * improve default JVM GC options (CASSANDRA-1014)
 * fix SlicePredicate serialization inside Hadoop jobs (CASSANDRA-1049)
 * close Thrift sockets in Hadoop ColumnFamilyRecordReader (CASSANDRA-1081)


0.6.1
 * fix NPE in sstable2json when no excluded keys are given (CASSANDRA-934)
 * keep the replica set constant throughout the read repair process
   (CASSANDRA-937)
 * allow querying getAllRanges with empty token list (CASSANDRA-933)
 * fix command line arguments inversion in clustertool (CASSANDRA-942)
 * fix race condition that could trigger a false-positive assertion
   during post-flush discard of old commitlog segments (CASSANDRA-936)
 * fix neighbor calculation for anti-entropy repair (CASSANDRA-924)
 * perform repair even for small entropy differences (CASSANDRA-924)
 * Use hostnames in CFInputFormat to allow Hadoop's naive string-based
   locality comparisons to work (CASSANDRA-955)
 * cache read-only BufferedRandomAccessFile length to avoid
   3 system calls per invocation (CASSANDRA-950)
 * nodes with IPv6 (and no IPv4) addresses could not join cluster
   (CASSANDRA-969)
 * Retrieve the correct number of undeleted columns, if any, from
   a supercolumn in a row that had been deleted previously (CASSANDRA-920)
 * fix index scans that cross the 2GB mmap boundaries for both mmap
   and standard i/o modes (CASSANDRA-866)
 * expose drain via nodetool (CASSANDRA-978)


0.6.0-RC1
 * JMX drain to flush memtables and run through commit log (CASSANDRA-880)
 * Bootstrapping can skip ranges under the right conditions (CASSANDRA-902)
 * fix merging row versions in range_slice for CL > ONE (CASSANDRA-884)
 * default write ConsistencyLeven chaned from ZERO to ONE
 * fix for index entries spanning mmap buffer boundaries (CASSANDRA-857)
 * use lexical comparison if time part of TimeUUIDs are the same 
   (CASSANDRA-907)
 * bound read, mutation, and response stages to fix possible OOM
   during log replay (CASSANDRA-885)
 * Use microseconds-since-epoch (UTC) in cli, instead of milliseconds
 * Treat batch_mutate Deletion with null supercolumn as "apply this predicate 
   to top level supercolumns" (CASSANDRA-834)
 * Streaming destination nodes do not update their JMX status (CASSANDRA-916)
 * Fix internal RPC timeout calculation (CASSANDRA-911)
 * Added Pig loadfunc to contrib/pig (CASSANDRA-910)


0.6.0-beta3
 * fix compaction bucketing bug (CASSANDRA-814)
 * update windows batch file (CASSANDRA-824)
 * deprecate KeysCachedFraction configuration directive in favor
   of KeysCached; move to unified-per-CF key cache (CASSANDRA-801)
 * add invalidateRowCache to ColumnFamilyStoreMBean (CASSANDRA-761)
 * send Handoff hints to natural locations to reduce load on
   remaining nodes in a failure scenario (CASSANDRA-822)
 * Add RowWarningThresholdInMB configuration option to warn before very 
   large rows get big enough to threaten node stability, and -x option to
   be able to remove them with sstable2json if the warning is unheeded
   until it's too late (CASSANDRA-843)
 * Add logging of GC activity (CASSANDRA-813)
 * fix ConcurrentModificationException in commitlog discard (CASSANDRA-853)
 * Fix hardcoded row count in Hadoop RecordReader (CASSANDRA-837)
 * Add a jmx status to the streaming service and change several DEBUG
   messages to INFO (CASSANDRA-845)
 * fix classpath in cassandra-cli.bat for Windows (CASSANDRA-858)
 * allow re-specifying host, port to cassandra-cli if invalid ones
   are first tried (CASSANDRA-867)
 * fix race condition handling rpc timeout in the coordinator
   (CASSANDRA-864)
 * Remove CalloutLocation and StagingFileDirectory from storage-conf files 
   since those settings are no longer used (CASSANDRA-878)
 * Parse a long from RowWarningThresholdInMB instead of an int (CASSANDRA-882)
 * Remove obsolete ControlPort code from DatabaseDescriptor (CASSANDRA-886)
 * move skipBytes side effect out of assert (CASSANDRA-899)
 * add "double getLoad" to StorageServiceMBean (CASSANDRA-898)
 * track row stats per CF at compaction time (CASSANDRA-870)
 * disallow CommitLogDirectory matching a DataFileDirectory (CASSANDRA-888)
 * default key cache size is 200k entries, changed from 10% (CASSANDRA-863)
 * add -Dcassandra-foreground=yes to cassandra.bat
 * exit if cluster name is changed unexpectedly (CASSANDRA-769)


0.6.0-beta1/beta2
 * add batch_mutate thrift command, deprecating batch_insert (CASSANDRA-336)
 * remove get_key_range Thrift API, deprecated in 0.5 (CASSANDRA-710)
 * add optional login() Thrift call for authentication (CASSANDRA-547)
 * support fat clients using gossiper and StorageProxy to perform
   replication in-process [jvm-only] (CASSANDRA-535)
 * support mmapped I/O for reads, on by default on 64bit JVMs 
   (CASSANDRA-408, CASSANDRA-669)
 * improve insert concurrency, particularly during Hinted Handoff
   (CASSANDRA-658)
 * faster network code (CASSANDRA-675)
 * stress.py moved to contrib (CASSANDRA-635)
 * row caching [must be explicitly enabled per-CF in config] (CASSANDRA-678)
 * present a useful measure of compaction progress in JMX (CASSANDRA-599)
 * add bin/sstablekeys (CASSNADRA-679)
 * add ConsistencyLevel.ANY (CASSANDRA-687)
 * make removetoken remove nodes from gossip entirely (CASSANDRA-644)
 * add ability to set cache sizes at runtime (CASSANDRA-708)
 * report latency and cache hit rate statistics with lifetime totals
   instead of average over the last minute (CASSANDRA-702)
 * support get_range_slice for RandomPartitioner (CASSANDRA-745)
 * per-keyspace replication factory and replication strategy (CASSANDRA-620)
 * track latency in microseconds (CASSANDRA-733)
 * add describe_ Thrift methods, deprecating get_string_property and 
   get_string_list_property
 * jmx interface for tracking operation mode and streams in general.
   (CASSANDRA-709)
 * keep memtables in sorted order to improve range query performance
   (CASSANDRA-799)
 * use while loop instead of recursion when trimming sstables compaction list 
   to avoid blowing stack in pathological cases (CASSANDRA-804)
 * basic Hadoop map/reduce support (CASSANDRA-342)


0.5.1
 * ensure all files for an sstable are streamed to the same directory.
   (CASSANDRA-716)
 * more accurate load estimate for bootstrapping (CASSANDRA-762)
 * tolerate dead or unavailable bootstrap target on write (CASSANDRA-731)
 * allow larger numbers of keys (> 140M) in a sstable bloom filter
   (CASSANDRA-790)
 * include jvm argument improvements from CASSANDRA-504 in debian package
 * change streaming chunk size to 32MB to accomodate Windows XP limitations
   (was 64MB) (CASSANDRA-795)
 * fix get_range_slice returning results in the wrong order (CASSANDRA-781)
 

0.5.0 final
 * avoid attempting to delete temporary bootstrap files twice (CASSANDRA-681)
 * fix bogus NaN in nodeprobe cfstats output (CASSANDRA-646)
 * provide a policy for dealing with single thread executors w/ a full queue
   (CASSANDRA-694)
 * optimize inner read in MessagingService, vastly improving multiple-node
   performance (CASSANDRA-675)
 * wait for table flush before streaming data back to a bootstrapping node.
   (CASSANDRA-696)
 * keep track of bootstrapping sources by table so that bootstrapping doesn't 
   give the indication of finishing early (CASSANDRA-673)


0.5.0 RC3
 * commit the correct version of the patch for CASSANDRA-663


0.5.0 RC2 (unreleased)
 * fix bugs in converting get_range_slice results to Thrift 
   (CASSANDRA-647, CASSANDRA-649)
 * expose java.util.concurrent.TimeoutException in StorageProxy methods
   (CASSANDRA-600)
 * TcpConnectionManager was holding on to disconnected connections, 
   giving the false indication they were being used. (CASSANDRA-651)
 * Remove duplicated write. (CASSANDRA-662)
 * Abort bootstrap if IP is already in the token ring (CASSANDRA-663)
 * increase default commitlog sync period, and wait for last sync to 
   finish before submitting another (CASSANDRA-668)


0.5.0 RC1
 * Fix potential NPE in get_range_slice (CASSANDRA-623)
 * add CRC32 to commitlog entries (CASSANDRA-605)
 * fix data streaming on windows (CASSANDRA-630)
 * GC compacted sstables after cleanup and compaction (CASSANDRA-621)
 * Speed up anti-entropy validation (CASSANDRA-629)
 * Fix anti-entropy assertion error (CASSANDRA-639)
 * Fix pending range conflicts when bootstapping or moving
   multiple nodes at once (CASSANDRA-603)
 * Handle obsolete gossip related to node movement in the case where
   one or more nodes is down when the movement occurs (CASSANDRA-572)
 * Include dead nodes in gossip to avoid a variety of problems
   and fix HH to removed nodes (CASSANDRA-634)
 * return an InvalidRequestException for mal-formed SlicePredicates
   (CASSANDRA-643)
 * fix bug determining closest neighbor for use in multiple datacenters
   (CASSANDRA-648)
 * Vast improvements in anticompaction speed (CASSANDRA-607)
 * Speed up log replay and writes by avoiding redundant serializations
   (CASSANDRA-652)


0.5.0 beta 2
 * Bootstrap improvements (several tickets)
 * add nodeprobe repair anti-entropy feature (CASSANDRA-193, CASSANDRA-520)
 * fix possibility of partition when many nodes restart at once
   in clusters with multiple seeds (CASSANDRA-150)
 * fix NPE in get_range_slice when no data is found (CASSANDRA-578)
 * fix potential NPE in hinted handoff (CASSANDRA-585)
 * fix cleanup of local "system" keyspace (CASSANDRA-576)
 * improve computation of cluster load balance (CASSANDRA-554)
 * added super column read/write, column count, and column/row delete to
   cassandra-cli (CASSANDRA-567, CASSANDRA-594)
 * fix returning live subcolumns of deleted supercolumns (CASSANDRA-583)
 * respect JAVA_HOME in bin/ scripts (several tickets)
 * add StorageService.initClient for fat clients on the JVM (CASSANDRA-535)
   (see contrib/client_only for an example of use)
 * make consistency_level functional in get_range_slice (CASSANDRA-568)
 * optimize key deserialization for RandomPartitioner (CASSANDRA-581)
 * avoid GCing tombstones except on major compaction (CASSANDRA-604)
 * increase failure conviction threshold, resulting in less nodes
   incorrectly (and temporarily) marked as down (CASSANDRA-610)
 * respect memtable thresholds during log replay (CASSANDRA-609)
 * support ConsistencyLevel.ALL on read (CASSANDRA-584)
 * add nodeprobe removetoken command (CASSANDRA-564)


0.5.0 beta
 * Allow multiple simultaneous flushes, improving flush throughput 
   on multicore systems (CASSANDRA-401)
 * Split up locks to improve write and read throughput on multicore systems
   (CASSANDRA-444, CASSANDRA-414)
 * More efficient use of memory during compaction (CASSANDRA-436)
 * autobootstrap option: when enabled, all non-seed nodes will attempt
   to bootstrap when started, until bootstrap successfully
   completes. -b option is removed.  (CASSANDRA-438)
 * Unless a token is manually specified in the configuration xml,
   a bootstraping node will use a token that gives it half the
   keys from the most-heavily-loaded node in the cluster,
   instead of generating a random token. 
   (CASSANDRA-385, CASSANDRA-517)
 * Miscellaneous bootstrap fixes (several tickets)
 * Ability to change a node's token even after it has data on it
   (CASSANDRA-541)
 * Ability to decommission a live node from the ring (CASSANDRA-435)
 * Semi-automatic loadbalancing via nodeprobe (CASSANDRA-192)
 * Add ability to set compaction thresholds at runtime via
   JMX / nodeprobe.  (CASSANDRA-465)
 * Add "comment" field to ColumnFamily definition. (CASSANDRA-481)
 * Additional JMX metrics (CASSANDRA-482)
 * JSON based export and import tools (several tickets)
 * Hinted Handoff fixes (several tickets)
 * Add key cache to improve read performance (CASSANDRA-423)
 * Simplified construction of custom ReplicationStrategy classes
   (CASSANDRA-497)
 * Graphical application (Swing) for ring integrity verification and 
   visualization was added to contrib (CASSANDRA-252)
 * Add DCQUORUM, DCQUORUMSYNC consistency levels and corresponding
   ReplicationStrategy / EndpointSnitch classes.  Experimental.
   (CASSANDRA-492)
 * Web client interface added to contrib (CASSANDRA-457)
 * More-efficient flush for Random, CollatedOPP partitioners 
   for normal writes (CASSANDRA-446) and bulk load (CASSANDRA-420)
 * Add MemtableFlushAfterMinutes, a global replacement for the old 
   per-CF FlushPeriodInMinutes setting (CASSANDRA-463)
 * optimizations to slice reading (CASSANDRA-350) and supercolumn
   queries (CASSANDRA-510)
 * force binding to given listenaddress for nodes with multiple
   interfaces (CASSANDRA-546)
 * stress.py benchmarking tool improvements (several tickets)
 * optimized replica placement code (CASSANDRA-525)
 * faster log replay on restart (CASSANDRA-539, CASSANDRA-540)
 * optimized local-node writes (CASSANDRA-558)
 * added get_range_slice, deprecating get_key_range (CASSANDRA-344)
 * expose TimedOutException to thrift (CASSANDRA-563)
 

0.4.2
 * Add validation disallowing null keys (CASSANDRA-486)
 * Fix race conditions in TCPConnectionManager (CASSANDRA-487)
 * Fix using non-utf8-aware comparison as a sanity check.
   (CASSANDRA-493)
 * Improve default garbage collector options (CASSANDRA-504)
 * Add "nodeprobe flush" (CASSANDRA-505)
 * remove NotFoundException from get_slice throws list (CASSANDRA-518)
 * fix get (not get_slice) of entire supercolumn (CASSANDRA-508)
 * fix null token during bootstrap (CASSANDRA-501)


0.4.1
 * Fix FlushPeriod columnfamily configuration regression
   (CASSANDRA-455)
 * Fix long column name support (CASSANDRA-460)
 * Fix for serializing a row that only contains tombstones
   (CASSANDRA-458)
 * Fix for discarding unneeded commitlog segments (CASSANDRA-459)
 * Add SnapshotBeforeCompaction configuration option (CASSANDRA-426)
 * Fix compaction abort under insufficient disk space (CASSANDRA-473)
 * Fix reading subcolumn slice from tombstoned CF (CASSANDRA-484)
 * Fix race condition in RVH causing occasional NPE (CASSANDRA-478)


0.4.0
 * fix get_key_range problems when a node is down (CASSANDRA-440)
   and add UnavailableException to more Thrift methods
 * Add example EndPointSnitch contrib code (several tickets)


0.4.0 RC2
 * fix SSTable generation clash during compaction (CASSANDRA-418)
 * reject method calls with null parameters (CASSANDRA-308)
 * properly order ranges in nodeprobe output (CASSANDRA-421)
 * fix logging of certain errors on executor threads (CASSANDRA-425)


0.4.0 RC1
 * Bootstrap feature is live; use -b on startup (several tickets)
 * Added multiget api (CASSANDRA-70)
 * fix Deadlock with SelectorManager.doProcess and TcpConnection.write
   (CASSANDRA-392)
 * remove key cache b/c of concurrency bugs in third-party
   CLHM library (CASSANDRA-405)
 * update non-major compaction logic to use two threshold values
   (CASSANDRA-407)
 * add periodic / batch commitlog sync modes (several tickets)
 * inline BatchMutation into batch_insert params (CASSANDRA-403)
 * allow setting the logging level at runtime via mbean (CASSANDRA-402)
 * change default comparator to BytesType (CASSANDRA-400)
 * add forwards-compatible ConsistencyLevel parameter to get_key_range
   (CASSANDRA-322)
 * r/m special case of blocking for local destination when writing with 
   ConsistencyLevel.ZERO (CASSANDRA-399)
 * Fixes to make BinaryMemtable [bulk load interface] useful (CASSANDRA-337);
   see contrib/bmt_example for an example of using it.
 * More JMX properties added (several tickets)
 * Thrift changes (several tickets)
    - Merged _super get methods with the normal ones; return values
      are now of ColumnOrSuperColumn.
    - Similarly, merged batch_insert_super into batch_insert.



0.4.0 beta
 * On-disk data format has changed to allow billions of keys/rows per
   node instead of only millions
 * Multi-keyspace support
 * Scan all sstables for all queries to avoid situations where
   different types of operation on the same ColumnFamily could
   disagree on what data was present
 * Snapshot support via JMX
 * Thrift API has changed a _lot_:
    - removed time-sorted CFs; instead, user-defined comparators
      may be defined on the column names, which are now byte arrays.
      Default comparators are provided for UTF8, Bytes, Ascii, Long (i64),
      and UUID types.
    - removed colon-delimited strings in thrift api in favor of explicit
      structs such as ColumnPath, ColumnParent, etc.  Also normalized
      thrift struct and argument naming.
    - Added columnFamily argument to get_key_range.
    - Change signature of get_slice to accept starting and ending
      columns as well as an offset.  (This allows use of indexes.)
      Added "ascending" flag to allow reasonably-efficient reverse
      scans as well.  Removed get_slice_by_range as redundant.
    - get_key_range operates on one CF at a time
    - changed `block` boolean on insert methods to ConsistencyLevel enum,
      with options of NONE, ONE, QUORUM, and ALL.
    - added similar consistency_level parameter to read methods
    - column-name-set slice with no names given now returns zero columns
      instead of all of them.  ("all" can run your server out of memory.
      use a range-based slice with a high max column count instead.)
 * Removed the web interface. Node information can now be obtained by 
   using the newly introduced nodeprobe utility.
 * More JMX stats
 * Remove magic values from internals (e.g. special key to indicate
   when to flush memtables)
 * Rename configuration "table" to "keyspace"
 * Moved to crash-only design; no more shutdown (just kill the process)
 * Lots of bug fixes

Full list of issues resolved in 0.4 is at https://issues.apache.org/jira/secure/IssueNavigator.jspa?reset=true&&pid=12310865&fixfor=12313862&resolution=1&sorter/field=issuekey&sorter/order=DESC


0.3.0 RC3
 * Fix potential deadlock under load in TCPConnection.
   (CASSANDRA-220)


0.3.0 RC2
 * Fix possible data loss when server is stopped after replaying
   log but before new inserts force memtable flush.
   (CASSANDRA-204)
 * Added BUGS file


0.3.0 RC1
 * Range queries on keys, including user-defined key collation
 * Remove support
 * Workarounds for a weird bug in JDK select/register that seems
   particularly common on VM environments. Cassandra should deploy
   fine on EC2 now
 * Much improved infrastructure: the beginnings of a decent test suite
   ("ant test" for unit tests; "nosetests" for system tests), code
   coverage reporting, etc.
 * Expanded node status reporting via JMX
 * Improved error reporting/logging on both server and client
 * Reduced memory footprint in default configuration
 * Combined blocking and non-blocking versions of insert APIs
 * Added FlushPeriodInMinutes configuration parameter to force
   flushing of infrequently-updated ColumnFamilies<|MERGE_RESOLUTION|>--- conflicted
+++ resolved
@@ -31,10 +31,12 @@
  * Added statusthrift to nodetool to report if thrift server is running (CASSANDRA-2722)
  * Fixed rows being cached if they do not exist (CASSANDRA-2723)
  * fix truncate/compaction race (CASSANDRA-2673)
-<<<<<<< HEAD
  * improve CQL JDBC spec compliance (CASSANDRA-2720)
  * add CQL ALTER TABLE (CASSANDRA-1709)
  * Support passing tableName and cfName to RowCacheProviders (CASSANDRA-2702)
+ * workaround large resultsets causing large allocation retention
+   by nio sockets (CASSANDRA-2654)
+
 
 0.8.0-final
  * fix CQL grammar warning and cqlsh regression from CASSANDRA-2622
@@ -51,10 +53,6 @@
  * fix potential stack overflow during compaction (CASSANDRA-2626)
  * clone super columns to avoid modifying them during flush (CASSANDRA-2675)
  * reset underlying iterator in EchoedRow constructor (CASSANDRA-2653)
-=======
- * workaround large resultsets causing large allocation retention
-   by nio sockets (CASSANDRA-2654)
->>>>>>> a7bc6ee0
 
 
 0.8.0-rc1
