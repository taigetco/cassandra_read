--- conflicted
+++ resolved
@@ -44,7 +44,6 @@
     // we always incremented the major version.  In particular, versions g and h are
     // forwards-compatible with version f, so if the above convention had been followed,
     // we would have labeled them fb and fc.
-<<<<<<< HEAD
     public static class Version
     {
         // This needs to be at the begining for initialization sake
@@ -62,6 +61,7 @@
         // hc (1.0.4): records partitioner in metadata component
         // hd (1.0.10): includes row tombstones in maxtimestamp
         // he (1.1.3): includes ancestors generation in metadata component
+        // hf (1.1.6): marker that replay position corresponds to 1.1.5+ millis-based id (see CASSANDRA-4782)
         // ia (1.2.0): column indexes are promoted to the index file
         //             records estimated histogram of deletion times in tombstones
         //             bloom filter (keys and columns) upgraded to Murmur3
@@ -75,6 +75,7 @@
         public final boolean hasEncodedKeys;
         public final boolean isLatestVersion;
         public final boolean metadataIncludesReplayPosition;
+        public final boolean metadataIncludesModernReplayPosition;
         public final boolean tracksMaxTimestamp;
         public final boolean hasCompressionRatio;
         public final boolean hasPartitioner;
@@ -90,9 +91,11 @@
             hasIntRowSize = version.compareTo("d") < 0;
             hasEncodedKeys = version.compareTo("e") < 0;
             metadataIncludesReplayPosition = version.compareTo("g") >= 0;
-            tracksMaxTimestamp = version.compareTo("hd") >= 0;
             hasCompressionRatio = version.compareTo("hb") >= 0;
             hasPartitioner = version.compareTo("hc") >= 0;
+            tracksMaxTimestamp = version.compareTo("hd") >= 0;
+            hasAncestors = version.compareTo("he") >= 0;
+            metadataIncludesModernReplayPosition = version.compareTo("hf") >= 0;
             tracksTombstones = version.compareTo("ia") >= 0;
             hasPromotedIndexes = version.compareTo("ia") >= 0;
             isLatestVersion = version.compareTo(current_version) == 0;
@@ -102,7 +105,6 @@
                 filterType = FilterFactory.Type.MURMUR2;
             else
                 filterType = FilterFactory.Type.MURMUR3;
-            hasAncestors = version.compareTo("he") >= 0;
         }
 
         /**
@@ -160,22 +162,6 @@
             return version.hashCode();
         }
     }
-=======
-    public static final String LEGACY_VERSION = "a"; // "pre-history"
-    // b (0.7.0): added version to sstable filenames
-    // c (0.7.0): bloom filter component computes hashes over raw key bytes instead of strings
-    // d (0.7.0): row size in data component becomes a long instead of int
-    // e (0.7.0): stores undecorated keys in data and index components
-    // f (0.7.0): switched bloom filter implementations in data component
-    // g (0.8): tracks flushed-at context in metadata component
-    // h (1.0): tracks max client timestamp in metadata component
-    // hb (1.0.3): records compression ration in metadata component
-    // hc (1.0.4): records partitioner in metadata component
-    // hd (1.0.10): includes row tombstones in maxtimestamp
-    // he (1.1.3): includes ancestors generation in metadata component
-    // hf (1.1.6): marker that replay position corresponds to 1.1.5+ millis-based id (see CASSANDRA-4782)
-    public static final String CURRENT_VERSION = "hf";
->>>>>>> 178c934a
 
     public final File directory;
     /** version has the following format: <code>[a-z]+</code> */
@@ -186,21 +172,6 @@
     public final boolean temporary;
     private final int hashCode;
 
-<<<<<<< HEAD
-=======
-    public final boolean hasStringsInBloomFilter;
-    public final boolean hasIntRowSize;
-    public final boolean hasEncodedKeys;
-    public final boolean isLatestVersion;
-    public final boolean usesOldBloomFilter;
-    public final boolean metadataIncludesReplayPosition;
-    public final boolean metadataIncludesModernReplayPosition;
-    public final boolean tracksMaxTimestamp;
-    public final boolean hasCompressionRatio;
-    public final boolean hasPartitioner;
-    public final boolean hasAncestors;
-
->>>>>>> 178c934a
     /**
      * A descriptor that assumes CURRENT_VERSION.
      */
@@ -224,21 +195,6 @@
         this.generation = generation;
         temporary = temp;
         hashCode = Objects.hashCode(directory, generation, ksname, cfname);
-<<<<<<< HEAD
-=======
-
-        hasStringsInBloomFilter = version.compareTo("c") < 0;
-        hasIntRowSize = version.compareTo("d") < 0;
-        hasEncodedKeys = version.compareTo("e") < 0;
-        usesOldBloomFilter = version.compareTo("f") < 0;
-        metadataIncludesReplayPosition = version.compareTo("g") >= 0;
-        tracksMaxTimestamp = version.compareTo("hd") >= 0;
-        hasCompressionRatio = version.compareTo("hb") >= 0;
-        hasPartitioner = version.compareTo("hc") >= 0;
-        hasAncestors = version.compareTo("he") >= 0;
-        metadataIncludesModernReplayPosition = version.compareTo("hf") >= 0;
-        isLatestVersion = version.compareTo(CURRENT_VERSION) == 0;
->>>>>>> 178c934a
     }
 
     public Descriptor withGeneration(int newGeneration)
