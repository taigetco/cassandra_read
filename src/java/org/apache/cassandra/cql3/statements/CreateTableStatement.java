--- conflicted
+++ resolved
@@ -44,12 +44,8 @@
 /** A <code>CREATE TABLE</code> parsed from a CQL query statement. */
 public class CreateTableStatement extends SchemaAlteringStatement
 {
-<<<<<<< HEAD
 	//clustering keys comparator or UTF8 or CompositeKey
-    public AbstractType<?> comparator;
-=======
     public CellNameType comparator;
->>>>>>> 8e1000f6
     private AbstractType<?> defaultValidator;
     private AbstractType<?> keyValidator;
     //partition keys which are first columns in primary keys
