--- conflicted
+++ resolved
@@ -106,14 +106,9 @@
                 ByteBuffer columnValue = columns.get(ByteBufferUtil.string(cdef.name.duplicate()));
                 if (columnValue != null)
                 {
-<<<<<<< HEAD
                     Column column = new Column(cdef.name, columnValue);
-                    tuple.set(i, columnToTuple(column, cfDef, UTF8Type.instance));
-=======
-                    IColumn column = new Column(cdef.name, columnValue);
                     AbstractType<?> validator = getValidatorMap(cfDef).get(column.name());
                     setTupleValue(tuple, i, cqlColumnToObj(column, cfDef), validator);
->>>>>>> 70297f9a
                 }
                 else
                     tuple.set(i, null);
@@ -182,7 +177,7 @@
     }
 
     /** convert a cql column to an object */
-    private Object cqlColumnToObj(IColumn col, CfDef cfDef) throws IOException
+    private Object cqlColumnToObj(Column col, CfDef cfDef) throws IOException
     {
         // standard
         Map<ByteBuffer,AbstractType> validators = getValidatorMap(cfDef);
