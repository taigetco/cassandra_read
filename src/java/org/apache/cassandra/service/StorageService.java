/**
 * Licensed to the Apache Software Foundation (ASF) under one
 * or more contributor license agreements.  See the NOTICE file
 * distributed with this work for additional information
 * regarding copyright ownership.  The ASF licenses this file
 * to you under the Apache License, Version 2.0 (the
 * "License"); you may not use this file except in compliance
 * with the License.  You may obtain a copy of the License at
 *
 *     http://www.apache.org/licenses/LICENSE-2.0
 *
 * Unless required by applicable law or agreed to in writing, software
 * distributed under the License is distributed on an "AS IS" BASIS,
 * WITHOUT WARRANTIES OR CONDITIONS OF ANY KIND, either express or implied.
 * See the License for the specific language governing permissions and
 * limitations under the License.
 */

package org.apache.cassandra.service;

import java.io.File;
import java.io.IOError;
import java.io.IOException;
import java.lang.management.ManagementFactory;
import java.net.InetAddress;
import java.net.UnknownHostException;
import java.nio.ByteBuffer;
import java.util.*;
import java.util.Map.Entry;
import java.util.concurrent.*;
import java.util.concurrent.atomic.AtomicInteger;
import javax.management.MBeanServer;
import javax.management.ObjectName;

import com.google.common.base.Supplier;
import com.google.common.collect.*;

import org.apache.log4j.Level;
import org.apache.commons.lang.StringUtils;
import org.slf4j.Logger;
import org.slf4j.LoggerFactory;

import org.apache.cassandra.concurrent.DebuggableScheduledThreadPoolExecutor;
import org.apache.cassandra.concurrent.Stage;
import org.apache.cassandra.concurrent.StageManager;
import org.apache.cassandra.config.*;
import org.apache.cassandra.db.*;
import org.apache.cassandra.db.Table;
import org.apache.cassandra.db.commitlog.CommitLog;
import org.apache.cassandra.dht.*;
import org.apache.cassandra.dht.Range;
import org.apache.cassandra.gms.*;
import org.apache.cassandra.io.sstable.SSTableDeletingTask;
import org.apache.cassandra.io.sstable.SSTableLoader;
import org.apache.cassandra.io.util.FileUtils;
import org.apache.cassandra.locator.AbstractReplicationStrategy;
import org.apache.cassandra.locator.DynamicEndpointSnitch;
import org.apache.cassandra.locator.IEndpointSnitch;
import org.apache.cassandra.locator.TokenMetadata;
import org.apache.cassandra.net.IAsyncResult;
import org.apache.cassandra.net.Message;
import org.apache.cassandra.net.MessagingService;
import org.apache.cassandra.net.ResponseVerbHandler;
import org.apache.cassandra.service.AntiEntropyService.TreeRequestVerbHandler;
import org.apache.cassandra.streaming.*;
import org.apache.cassandra.thrift.*;
import org.apache.cassandra.utils.FBUtilities;
import org.apache.cassandra.utils.NodeId;
import org.apache.cassandra.utils.Pair;
import org.apache.cassandra.utils.WrappedRunnable;

/**
 * This abstraction contains the token/identifier of this node
 * on the identifier space. This token gets gossiped around.
 * This class will also maintain histograms of the load information
 * of other nodes in the cluster.
 */
public class StorageService implements IEndpointStateChangeSubscriber, StorageServiceMBean
{
    private static Logger logger_ = LoggerFactory.getLogger(StorageService.class);

    public static final int RING_DELAY = getRingDelay(); // delay after which we assume ring has stablized

    /* All verb handler identifiers */
    public enum Verb
    {
        MUTATION,
        BINARY, // Deprecated
        READ_REPAIR,
        READ,
        REQUEST_RESPONSE, // client-initiated reads and writes
        STREAM_INITIATE, // Deprecated
        STREAM_INITIATE_DONE, // Deprecated
        STREAM_REPLY,
        STREAM_REQUEST,
        RANGE_SLICE,
        BOOTSTRAP_TOKEN,
        TREE_REQUEST,
        TREE_RESPONSE,
        JOIN, // Deprecated
        GOSSIP_DIGEST_SYN,
        GOSSIP_DIGEST_ACK,
        GOSSIP_DIGEST_ACK2,
        DEFINITIONS_ANNOUNCE, // Deprecated
        DEFINITIONS_UPDATE,
        TRUNCATE,
        SCHEMA_CHECK,
        INDEX_SCAN, // Deprecated
        REPLICATION_FINISHED,
        INTERNAL_RESPONSE, // responses to internal calls
        COUNTER_MUTATION,
        STREAMING_REPAIR_REQUEST,
        STREAMING_REPAIR_RESPONSE,
        SNAPSHOT, // Similar to nt snapshot
        MIGRATION_REQUEST,
        // use as padding for backwards compatability where a previous version needs to validate a verb from the future.
        UNUSED_1,
        UNUSED_2,
        UNUSED_3,
        ;
        // remember to add new verbs at the end, since we serialize by ordinal
    }
    public static final Verb[] VERBS = Verb.values();

    public static final EnumMap<StorageService.Verb, Stage> verbStages = new EnumMap<StorageService.Verb, Stage>(StorageService.Verb.class)
    {{
        put(Verb.MUTATION, Stage.MUTATION);
        put(Verb.BINARY, Stage.MUTATION);
        put(Verb.READ_REPAIR, Stage.MUTATION);
        put(Verb.TRUNCATE, Stage.MUTATION);
        put(Verb.READ, Stage.READ);
        put(Verb.REQUEST_RESPONSE, Stage.REQUEST_RESPONSE);
        put(Verb.STREAM_REPLY, Stage.MISC); // TODO does this really belong on misc? I've just copied old behavior here
        put(Verb.STREAM_REQUEST, Stage.STREAM);
        put(Verb.RANGE_SLICE, Stage.READ);
        put(Verb.BOOTSTRAP_TOKEN, Stage.MISC);
        put(Verb.TREE_REQUEST, Stage.ANTI_ENTROPY);
        put(Verb.TREE_RESPONSE, Stage.ANTI_ENTROPY);
        put(Verb.STREAMING_REPAIR_REQUEST, Stage.ANTI_ENTROPY);
        put(Verb.STREAMING_REPAIR_RESPONSE, Stage.ANTI_ENTROPY);
        put(Verb.GOSSIP_DIGEST_ACK, Stage.GOSSIP);
        put(Verb.GOSSIP_DIGEST_ACK2, Stage.GOSSIP);
        put(Verb.GOSSIP_DIGEST_SYN, Stage.GOSSIP);
        put(Verb.DEFINITIONS_UPDATE, Stage.MIGRATION);
        put(Verb.SCHEMA_CHECK, Stage.MIGRATION);
        put(Verb.MIGRATION_REQUEST, Stage.MIGRATION);
        put(Verb.INDEX_SCAN, Stage.READ);
        put(Verb.REPLICATION_FINISHED, Stage.MISC);
        put(Verb.INTERNAL_RESPONSE, Stage.INTERNAL_RESPONSE);
        put(Verb.COUNTER_MUTATION, Stage.MUTATION);
        put(Verb.SNAPSHOT, Stage.MISC);
        put(Verb.UNUSED_1, Stage.INTERNAL_RESPONSE);
        put(Verb.UNUSED_2, Stage.INTERNAL_RESPONSE);
        put(Verb.UNUSED_3, Stage.INTERNAL_RESPONSE);
    }};

    private static int getRingDelay()
    {
        String newdelay = System.getProperty("cassandra.ring_delay_ms");
        if (newdelay != null)
        {
            logger_.info("Overriding RING_DELAY to {}ms", newdelay);
            return Integer.parseInt(newdelay);
        }
        else
            return 30 * 1000;
    }

    /**
     * This pool is used for periodic short (sub-second) tasks.
     */
     public static final DebuggableScheduledThreadPoolExecutor scheduledTasks = new DebuggableScheduledThreadPoolExecutor("ScheduledTasks");

    /**
     * This pool is used by tasks that can have longer execution times, and usually are non periodic.
     */
    public static final DebuggableScheduledThreadPoolExecutor tasks = new DebuggableScheduledThreadPoolExecutor("NonPeriodicTasks");

    /**
     * tasks that do not need to be waited for on shutdown/drain
     */
    public static final DebuggableScheduledThreadPoolExecutor optionalTasks = new DebuggableScheduledThreadPoolExecutor("OptionalTasks");
    static
    {
        tasks.setExecuteExistingDelayedTasksAfterShutdownPolicy(false);
    }

    /* This abstraction maintains the token/endpoint metadata information */
    private TokenMetadata tokenMetadata_ = new TokenMetadata();

    public VersionedValue.VersionedValueFactory valueFactory = new VersionedValue.VersionedValueFactory(getPartitioner());

    public static final StorageService instance = new StorageService();

    public static IPartitioner getPartitioner()
    {
        return DatabaseDescriptor.getPartitioner();
    }

    public Collection<Range<Token>> getLocalRanges(String table)
    {
        return getRangesForEndpoint(table, FBUtilities.getBroadcastAddress());
    }

    public Range<Token> getLocalPrimaryRange()
    {
        return getPrimaryRangeForEndpoint(FBUtilities.getBroadcastAddress());
    }

    private final Set<InetAddress> replicatingNodes = Collections.synchronizedSet(new HashSet<InetAddress>());
    private CassandraDaemon daemon;

    private InetAddress removingNode;

    /* Are we starting this node in bootstrap mode? */
    private boolean isBootstrapMode;

    /* we bootstrap but do NOT join the ring unless told to do so */
    private boolean isSurveyMode= Boolean.parseBoolean(System.getProperty("cassandra.write_survey", "false"));

    /* when intialized as a client, we shouldn't write to the system table. */
    private boolean isClientMode;
    private boolean initialized;
    private volatile boolean joined = false;

    private static enum Mode { NORMAL, CLIENT, JOINING, LEAVING, DECOMMISSIONED, MOVING, DRAINING, DRAINED }
    private Mode operationMode;

    private final MigrationManager migrationManager = new MigrationManager();

    /* Used for tracking drain progress */
    private volatile int totalCFs, remainingCFs;

    private static final AtomicInteger nextRepairCommand = new AtomicInteger();

    public void finishBootstrapping()
    {
        isBootstrapMode = false;
    }

    /** This method updates the local token on disk  */
    public void setToken(Token token)
    {
        if (logger_.isDebugEnabled())
            logger_.debug("Setting token to {}", token);
        SystemTable.updateToken(token);
        tokenMetadata_.updateNormalToken(token, FBUtilities.getBroadcastAddress());
        Gossiper.instance.addLocalApplicationState(ApplicationState.STATUS, valueFactory.normal(getLocalToken()));
        setMode(Mode.NORMAL, false);
    }

    public StorageService()
    {
        MBeanServer mbs = ManagementFactory.getPlatformMBeanServer();
        try
        {
            mbs.registerMBean(this, new ObjectName("org.apache.cassandra.db:type=StorageService"));
        }
        catch (Exception e)
        {
            throw new RuntimeException(e);
        }

        /* register the verb handlers */
        MessagingService.instance().registerVerbHandlers(Verb.MUTATION, new RowMutationVerbHandler());
        MessagingService.instance().registerVerbHandlers(Verb.READ_REPAIR, new ReadRepairVerbHandler());
        MessagingService.instance().registerVerbHandlers(Verb.READ, new ReadVerbHandler());
        MessagingService.instance().registerVerbHandlers(Verb.RANGE_SLICE, new RangeSliceVerbHandler());
        MessagingService.instance().registerVerbHandlers(Verb.INDEX_SCAN, new IndexScanVerbHandler());
        MessagingService.instance().registerVerbHandlers(Verb.COUNTER_MUTATION, new CounterMutationVerbHandler());
        MessagingService.instance().registerVerbHandlers(Verb.TRUNCATE, new TruncateVerbHandler());

        // see BootStrapper for a summary of how the bootstrap verbs interact
        MessagingService.instance().registerVerbHandlers(Verb.BOOTSTRAP_TOKEN, new BootStrapper.BootstrapTokenVerbHandler());
        MessagingService.instance().registerVerbHandlers(Verb.STREAM_REQUEST, new StreamRequestVerbHandler());
        MessagingService.instance().registerVerbHandlers(Verb.STREAM_REPLY, new StreamReplyVerbHandler());
        MessagingService.instance().registerVerbHandlers(Verb.REPLICATION_FINISHED, new ReplicationFinishedVerbHandler());
        MessagingService.instance().registerVerbHandlers(Verb.REQUEST_RESPONSE, new ResponseVerbHandler());
        MessagingService.instance().registerVerbHandlers(Verb.INTERNAL_RESPONSE, new ResponseVerbHandler());
        MessagingService.instance().registerVerbHandlers(Verb.TREE_REQUEST, new TreeRequestVerbHandler());
        MessagingService.instance().registerVerbHandlers(Verb.TREE_RESPONSE, new AntiEntropyService.TreeResponseVerbHandler());
        MessagingService.instance().registerVerbHandlers(Verb.STREAMING_REPAIR_REQUEST, new StreamingRepairTask.StreamingRepairRequest());
        MessagingService.instance().registerVerbHandlers(Verb.STREAMING_REPAIR_RESPONSE, new StreamingRepairTask.StreamingRepairResponse());

        MessagingService.instance().registerVerbHandlers(Verb.GOSSIP_DIGEST_SYN, new GossipDigestSynVerbHandler());
        MessagingService.instance().registerVerbHandlers(Verb.GOSSIP_DIGEST_ACK, new GossipDigestAckVerbHandler());
        MessagingService.instance().registerVerbHandlers(Verb.GOSSIP_DIGEST_ACK2, new GossipDigestAck2VerbHandler());

        MessagingService.instance().registerVerbHandlers(Verb.DEFINITIONS_UPDATE, new DefinitionsUpdateVerbHandler());
        MessagingService.instance().registerVerbHandlers(Verb.SCHEMA_CHECK, new SchemaCheckVerbHandler());
        MessagingService.instance().registerVerbHandlers(Verb.MIGRATION_REQUEST, new MigrationRequestVerbHandler());

        MessagingService.instance().registerVerbHandlers(Verb.SNAPSHOT, new SnapshotVerbHandler());

        // spin up the streaming service so it is available for jmx tools.
        if (StreamingService.instance == null)
            throw new RuntimeException("Streaming service is unavailable.");
    }

    public void registerDaemon(CassandraDaemon daemon)
    {
        this.daemon = daemon;
    }

    // should only be called via JMX
    public void stopGossiping()
    {
        if (initialized)
        {
            logger_.warn("Stopping gossip by operator request");
            Gossiper.instance.stop();
            initialized = false;
        }
    }

    // should only be called via JMX
    public void startGossiping()
    {
        if (!initialized)
        {
            logger_.warn("Starting gossip by operator request");
            Gossiper.instance.start((int)(System.currentTimeMillis() / 1000));
            initialized = true;
        }
    }

    // should only be called via JMX
    public void startRPCServer()
    {
        if (daemon == null)
        {
            throw new IllegalStateException("No configured RPC daemon");
        }
        daemon.startRPCServer();
    }

    public void stopRPCServer()
    {
        if (daemon == null)
        {
            throw new IllegalStateException("No configured RPC daemon");
        }
        daemon.stopRPCServer();
    }

    public boolean isRPCServerRunning()
    {
        if (daemon == null)
        {
            return false;
        }
        return daemon.isRPCServerRunning();
    }

    public void stopClient()
    {
        Gossiper.instance.unregister(migrationManager);
        Gossiper.instance.unregister(this);
        Gossiper.instance.stop();
        MessagingService.instance().shutdown();
        // give it a second so that task accepted before the MessagingService shutdown gets submitted to the stage (to avoid RejectedExecutionException)
        try { Thread.sleep(1000L); } catch (InterruptedException e) {}
        StageManager.shutdownNow();
    }

    public boolean isInitialized()
    {
        return initialized;
    }

    public synchronized void initClient() throws IOException, ConfigurationException
    {
        initClient(RING_DELAY);
    }

    public synchronized void initClient(int delay) throws IOException, ConfigurationException
    {
        if (initialized)
        {
            if (!isClientMode)
                throw new UnsupportedOperationException("StorageService does not support switching modes.");
            return;
        }
        initialized = true;
        isClientMode = true;
        logger_.info("Starting up client gossip");
        setMode(Mode.CLIENT, false);
        Gossiper.instance.register(this);
        Gossiper.instance.start((int)(System.currentTimeMillis() / 1000)); // needed for node-ring gathering.
        MessagingService.instance().listen(FBUtilities.getLocalAddress());

        // sleep a while to allow gossip to warm up (the other nodes need to know about this one before they can reply).
        try
        {
            Thread.sleep(delay);
        }
        catch (Exception ex)
        {
            throw new IOError(ex);
        }

        Schema.instance.updateVersionAndAnnounce();
    }

    public synchronized void initServer() throws IOException, ConfigurationException
    {
        initServer(RING_DELAY);
    }

    public synchronized void initServer(int delay) throws IOException, ConfigurationException
    {
        logger_.info("Cassandra version: " + FBUtilities.getReleaseVersionString());
        logger_.info("Thrift API version: " + Constants.VERSION);
        logger_.info("CQL supported versions: " + StringUtils.join(ClientState.getCQLSupportedVersion(), ",") + " (default: " + ClientState.DEFAULT_CQL_VERSION + ")");

        if (initialized)
        {
            if (isClientMode)
                throw new UnsupportedOperationException("StorageService does not support switching modes.");
            return;
        }
        initialized = true;
        isClientMode = false;

        // Ensure StorageProxy is initialized on start-up; see CASSANDRA-3797.
        try
        {
            Class.forName("org.apache.cassandra.service.StorageProxy");
        }
        catch (ClassNotFoundException e)
        {
            throw new AssertionError(e);
        }

        if (Boolean.parseBoolean(System.getProperty("cassandra.load_ring_state", "true")))
        {
            logger_.info("Loading persisted ring state");
            for (Map.Entry<Token, InetAddress> entry : SystemTable.loadTokens().entrySet())
            {
                if (entry.getValue() == FBUtilities.getLocalAddress())
                {
                    // entry has been mistakenly added, delete it
                    SystemTable.removeToken(entry.getKey());
                }
                else
                {
                    tokenMetadata_.updateNormalToken(entry.getKey(), entry.getValue());
                    Gossiper.instance.addSavedEndpoint(entry.getValue());
                }
            }
        }

        if (Boolean.parseBoolean(System.getProperty("cassandra.renew_counter_id", "false")))
        {
            logger_.info("Renewing local node id (as requested)");
            NodeId.renewLocalId();
        }

        // daemon threads, like our executors', continue to run while shutdown hooks are invoked
        Thread drainOnShutdown = new Thread(new WrappedRunnable()
        {
            @Override
            public void runMayThrow() throws ExecutionException, InterruptedException, IOException
            {
                ThreadPoolExecutor mutationStage = StageManager.getStage(Stage.MUTATION);
                if (mutationStage.isShutdown())
                    return; // drained already

                stopRPCServer();
                optionalTasks.shutdown();
                Gossiper.instance.stop();

                // In-progress writes originating here could generate hints to be written, so shut down MessagingService
                // before mutation stage, so we can get all the hints saved before shutting down
                MessagingService.instance().shutdown();
                mutationStage.shutdown();
                mutationStage.awaitTermination(3600, TimeUnit.SECONDS);
                StorageProxy.instance.verifyNoHintsInProgress();

                List<Future<?>> flushes = new ArrayList<Future<?>>();
                for (Table table : Table.all())
                {
                    KSMetaData ksm = Schema.instance.getKSMetaData(table.name);
                    if (!ksm.durableWrites)
                    {
                        for (ColumnFamilyStore cfs : table.getColumnFamilyStores())
                        {
                            Future<?> future = cfs.forceFlush();
                            if (future != null)
                                flushes.add(future);
                        }
                    }
                }
                FBUtilities.waitOnFutures(flushes);

                CommitLog.instance.shutdownBlocking();

                // wait for miscellaneous tasks like sstable and commitlog segment deletion
                tasks.shutdown();
                if (!tasks.awaitTermination(1, TimeUnit.MINUTES))
                    logger_.warn("Miscellaneous task executor still busy after one minute; proceeding with shutdown");
            }
        }, "StorageServiceShutdownHook");
        Runtime.getRuntime().addShutdownHook(drainOnShutdown);

        if (Boolean.parseBoolean(System.getProperty("cassandra.join_ring", "true")))
        {
            joinTokenRing(delay);
        }
        else
        {
            logger_.info("Not joining ring as requested. Use JMX (StorageService->joinRing()) to initiate ring joining");
        }
    }

    private void joinTokenRing(int delay) throws IOException, org.apache.cassandra.config.ConfigurationException
    {
        logger_.info("Starting up server gossip");
        joined = true;


        // have to start the gossip service before we can see any info on other nodes.  this is necessary
        // for bootstrap to get the load info it needs.
        // (we won't be part of the storage ring though until we add a nodeId to our state, below.)
        Gossiper.instance.register(this);
        Gossiper.instance.register(migrationManager);
        Gossiper.instance.start(SystemTable.incrementAndGetGeneration()); // needed for node-ring gathering.
        // gossip schema version when gossiper is running
        Schema.instance.updateVersionAndAnnounce();
        // add rpc listening info
        Gossiper.instance.addLocalApplicationState(ApplicationState.RPC_ADDRESS, valueFactory.rpcaddress(DatabaseDescriptor.getRpcAddress()));
        if (null != DatabaseDescriptor.getReplaceToken())
            Gossiper.instance.addLocalApplicationState(ApplicationState.STATUS, valueFactory.hibernate(true));

        MessagingService.instance().listen(FBUtilities.getLocalAddress());
        LoadBroadcaster.instance.startBroadcasting();
        MigrationManager.passiveAnnounce(Schema.instance.getVersion());
        Gossiper.instance.addLocalApplicationState(ApplicationState.RELEASE_VERSION, valueFactory.releaseVersion());

        HintedHandOffManager.instance.start();

        if (DatabaseDescriptor.isAutoBootstrap()
                && DatabaseDescriptor.getSeeds().contains(FBUtilities.getBroadcastAddress())
                && !SystemTable.isBootstrapped())
            logger_.info("This node will not auto bootstrap because it is configured to be a seed node.");

        InetAddress current = null;
        // first startup is only chance to bootstrap
        Token<?> token;
        if (DatabaseDescriptor.isAutoBootstrap()
            && !(SystemTable.isBootstrapped()
                 || DatabaseDescriptor.getSeeds().contains(FBUtilities.getBroadcastAddress())
                 || !Schema.instance.getNonSystemTables().isEmpty()))
        {
            setMode(Mode.JOINING, "waiting for ring and schema information", true);
            // first sleep the delay to make sure we see the schema
            try
            {
                Thread.sleep(delay);
            }
            catch (InterruptedException e)
            {
                throw new AssertionError(e);
            }
            // now if our schema hasn't matched, keep sleeping until it does
            while (!MigrationManager.isReadyForBootstrap())
            {
                setMode(Mode.JOINING, "waiting for schema information to complete", true);
                try
                {
                    Thread.sleep(delay);
                }
                catch (InterruptedException e)
                {
                    throw new AssertionError(e);
                }
            }
            setMode(Mode.JOINING, "schema complete, ready to bootstrap", true);


            if (logger_.isDebugEnabled())
                logger_.debug("... got ring + schema info");

            if (DatabaseDescriptor.getReplaceToken() == null)
            {
                if (tokenMetadata_.isMember(FBUtilities.getBroadcastAddress()))
                {
                    String s = "This node is already a member of the token ring; bootstrap aborted. (If replacing a dead node, remove the old one from the ring first.)";
                    throw new UnsupportedOperationException(s);
                }
                setMode(Mode.JOINING, "getting bootstrap token", true);
                token = BootStrapper.getBootstrapToken(tokenMetadata_, LoadBroadcaster.instance.getLoadInfo());
            }
            else
            {
                try
                {
                    // Sleeping additionally to make sure that the server actually is not alive
                    // and giving it more time to gossip if alive.
                    Thread.sleep(LoadBroadcaster.BROADCAST_INTERVAL);
                }
                catch (InterruptedException e)
                {
                    throw new AssertionError(e);
                }
                token = StorageService.getPartitioner().getTokenFactory().fromString(DatabaseDescriptor.getReplaceToken());
                // check for operator errors...
                current = tokenMetadata_.getEndpoint(token);
                if (null != current && Gossiper.instance.getEndpointStateForEndpoint(current).getUpdateTimestamp() > (System.currentTimeMillis() - delay))
                    throw new UnsupportedOperationException("Cannnot replace a token for a Live node... ");
                setMode(Mode.JOINING, "Replacing a node with token: " + token, true);
            }

            bootstrap(token);
            assert !isBootstrapMode; // bootstrap will block until finished
        }
        else
        {
            token = SystemTable.getSavedToken();
            if (token == null)
            {
                String initialToken = DatabaseDescriptor.getInitialToken();
                if (initialToken == null)
                {
                    token = getPartitioner().getRandomToken();
                    logger_.warn("Generated random token " + token + ". Random tokens will result in an unbalanced ring; see http://wiki.apache.org/cassandra/Operations");
                }
                else
                {
                    token = getPartitioner().getTokenFactory().fromString(initialToken);
                    logger_.info("Saved token not found. Using " + token + " from configuration");
                }
            }
            else
            {
                logger_.info("Using saved token " + token);
            }
        }

        if (!isSurveyMode)
        {
            // start participating in the ring.
            SystemTable.setBootstrapped(true);
            setToken(token);
            // remove the existing info about the replaced node.
            if (current != null)
                Gossiper.instance.replacedEndpoint(current);
            logger_.info("Bootstrap/Replace/Move completed! Now serving reads.");
            assert tokenMetadata_.sortedTokens().size() > 0;
        }
        else
        {
            logger_.info("Bootstrap complete, but write survey mode is active, not becoming an active ring member. Use JMX (StorageService->joinRing()) to finalize ring joining.");
        }
    }

    public synchronized void joinRing() throws IOException, org.apache.cassandra.config.ConfigurationException
    {
        if (!joined)
        {
            logger_.info("Joining ring by operator request");
            joinTokenRing(0);
        }
        else if (isSurveyMode)
        {
            setToken(SystemTable.getSavedToken());
            SystemTable.setBootstrapped(true);
            isSurveyMode = false;
            logger_.info("Leaving write survey mode and joining ring at operator request");
            assert tokenMetadata_.sortedTokens().size() > 0;
        }
    }

    public boolean isJoined()
    {
        return joined;
    }

    public void rebuild(String sourceDc)
    {
        logger_.info("rebuild from dc: {}", sourceDc == null ? "(any dc)" : sourceDc);

        RangeStreamer streamer = new RangeStreamer(tokenMetadata_, FBUtilities.getBroadcastAddress(), OperationType.REBUILD);
        streamer.addSourceFilter(new RangeStreamer.FailureDetectorSourceFilter(FailureDetector.instance));
        if (sourceDc != null)
            streamer.addSourceFilter(new RangeStreamer.SingleDatacenterFilter(DatabaseDescriptor.getEndpointSnitch(), sourceDc));

        for (String table : Schema.instance.getNonSystemTables())
            streamer.addRanges(table, getLocalRanges(table));

        streamer.fetch();
    }

    public void setStreamThroughputMbPerSec(int value)
    {
        DatabaseDescriptor.setStreamThroughputOutboundMegabitsPerSec(value);
        logger_.info("setstreamthroughput: throttle set to {}", value);
    }

    public int getStreamThroughputMbPerSec()
    {
        return DatabaseDescriptor.getStreamThroughputOutboundMegabitsPerSec();
    }

    public int getCompactionThroughputMbPerSec()
    {
        return DatabaseDescriptor.getCompactionThroughputMbPerSec();
    }

    public void setCompactionThroughputMbPerSec(int value)
    {
        DatabaseDescriptor.setCompactionThroughputMbPerSec(value);
    }

    public boolean isIncrementalBackupsEnabled()
    {
        return DatabaseDescriptor.isIncrementalBackupsEnabled();
    }

    public void setIncrementalBackupsEnabled(boolean value)
    {
        DatabaseDescriptor.setIncrementalBackupsEnabled(value);
    }

    private void setMode(Mode m, boolean log)
    {
        setMode(m, null, log);
    }

    private void setMode(Mode m, String msg, boolean log)
    {
        operationMode = m;
        String logMsg = msg == null ? m.toString() : String.format("%s: %s", m, msg);
        if (log)
            logger_.info(logMsg);
        else
            logger_.debug(logMsg);
    }

    private void bootstrap(Token token) throws IOException
    {
        isBootstrapMode = true;
        SystemTable.updateToken(token); // DON'T use setToken, that makes us part of the ring locally which is incorrect until we are done bootstrapping
        if (null == DatabaseDescriptor.getReplaceToken())
        {
            // if not an existing token then bootstrap
            Gossiper.instance.addLocalApplicationState(ApplicationState.STATUS, valueFactory.bootstrapping(token));
            setMode(Mode.JOINING, "sleeping " + RING_DELAY + " ms for pending range setup", true);
            try
            {
                Thread.sleep(RING_DELAY);
            }
            catch (InterruptedException e)
            {
                throw new AssertionError(e);
            }
        }
        else
        {
            // Dont set any state for the node which is bootstrapping the existing token...
            tokenMetadata_.updateNormalToken(token, FBUtilities.getBroadcastAddress());
        }
        setMode(Mode.JOINING, "Starting to bootstrap...", true);
        new BootStrapper(FBUtilities.getBroadcastAddress(), token, tokenMetadata_).bootstrap(); // handles token update
    }

    public boolean isBootstrapMode()
    {
        return isBootstrapMode;
    }

    public TokenMetadata getTokenMetadata()
    {
        return tokenMetadata_;
    }

    /**
     * for a keyspace, return the ranges and corresponding listen addresses.
     * @param keyspace
     * @return
     */
    public Map<List<String>, List<String>> getRangeToEndpointMap(String keyspace)
    {
        /* All the ranges for the tokens */
        Map<List<String>, List<String>> map = new HashMap<List<String>, List<String>>();
        for (Map.Entry<Range<Token>,List<InetAddress>> entry : getRangeToAddressMap(keyspace).entrySet())
        {
            map.put(entry.getKey().asList(), stringify(entry.getValue()));
        }
        return map;
    }

    /**
     * Return the rpc address associated with an endpoint as a string.
     * @param endpoint The endpoint to get rpc address for
     * @return
     */
    public String getRpcaddress(InetAddress endpoint)
    {
        if (endpoint.equals(FBUtilities.getBroadcastAddress()))
            return DatabaseDescriptor.getRpcAddress().getHostAddress();
        else if (Gossiper.instance.getEndpointStateForEndpoint(endpoint).getApplicationState(ApplicationState.RPC_ADDRESS) == null)
            return endpoint.getHostAddress();
        else
            return Gossiper.instance.getEndpointStateForEndpoint(endpoint).getApplicationState(ApplicationState.RPC_ADDRESS).value;
    }

    /**
     * for a keyspace, return the ranges and corresponding RPC addresses for a given keyspace.
     * @param keyspace
     * @return
     */
    public Map<List<String>, List<String>> getRangeToRpcaddressMap(String keyspace)
    {
        /* All the ranges for the tokens */
        Map<List<String>, List<String>> map = new HashMap<List<String>, List<String>>();
        for (Map.Entry<Range<Token>, List<InetAddress>> entry : getRangeToAddressMap(keyspace).entrySet())
        {
            List<String> rpcaddrs = new ArrayList<String>(entry.getValue().size());
            for (InetAddress endpoint: entry.getValue())
            {
                rpcaddrs.add(getRpcaddress(endpoint));
            }
            map.put(entry.getKey().asList(), rpcaddrs);
        }
        return map;
    }

    public Map<List<String>, List<String>> getPendingRangeToEndpointMap(String keyspace)
    {
        // some people just want to get a visual representation of things. Allow null and set it to the first
        // non-system table.
        if (keyspace == null)
            keyspace = Schema.instance.getNonSystemTables().get(0);

        Map<List<String>, List<String>> map = new HashMap<List<String>, List<String>>();
        for (Map.Entry<Range<Token>, Collection<InetAddress>> entry : tokenMetadata_.getPendingRanges(keyspace).entrySet())
        {
            List<InetAddress> l = new ArrayList<InetAddress>(entry.getValue());
            map.put(entry.getKey().asList(), stringify(l));
        }
        return map;
    }

    public Map<Range<Token>, List<InetAddress>> getRangeToAddressMap(String keyspace)
    {
        // some people just want to get a visual representation of things. Allow null and set it to the first
        // non-system table.
        if (keyspace == null)
            keyspace = Schema.instance.getNonSystemTables().get(0);

        List<Range<Token>> ranges = getAllRanges(tokenMetadata_.sortedTokens());
        return constructRangeToEndpointMap(keyspace, ranges);
    }

    /**
     * The same as {@code describeRing(String)} but converts TokenRange to the String for JMX compatibility
     *
     * @param keyspace The keyspace to fetch information about
     *
     * @return a List of TokenRange(s) converted to String for the given keyspace
     *
     * @throws InvalidRequestException if there is no ring information available about keyspace
     */
    public List<String> describeRingJMX(String keyspace) throws InvalidRequestException
    {
        List<TokenRange> tokenRanges = describeRing(keyspace);
        List<String> result = new ArrayList<String>(tokenRanges.size());

        for (TokenRange tokenRange : tokenRanges)
            result.add(tokenRange.toString());

        return result;
    }

    /**
     * The TokenRange for a given keyspace.
     *
     * @param keyspace The keyspace to fetch information about
     *
     * @return a List of TokenRange(s) for the given keyspace
     *
     * @throws InvalidRequestException if there is no ring information available about keyspace
     */
    public List<TokenRange> describeRing(String keyspace) throws InvalidRequestException
    {
        if (keyspace == null || !Schema.instance.getNonSystemTables().contains(keyspace))
            throw new InvalidRequestException("There is no ring for the keyspace: " + keyspace);

        List<TokenRange> ranges = new ArrayList<TokenRange>();
        Token.TokenFactory tf = getPartitioner().getTokenFactory();

        for (Map.Entry<Range<Token>, List<InetAddress>> entry : getRangeToAddressMap(keyspace).entrySet())
        {
            Range range = entry.getKey();
            List<InetAddress> addresses = entry.getValue();
            List<String> endpoints = new ArrayList<String>(addresses.size());
            List<String> rpc_endpoints = new ArrayList<String>(addresses.size());
            List<EndpointDetails> epDetails = new ArrayList<EndpointDetails>(addresses.size());

            for (InetAddress endpoint : addresses)
            {
                EndpointDetails details = new EndpointDetails();
                details.host = endpoint.getHostAddress();
                details.datacenter = DatabaseDescriptor.getEndpointSnitch().getDatacenter(endpoint);
                details.rack = DatabaseDescriptor.getEndpointSnitch().getRack(endpoint);

                endpoints.add(details.host);
                rpc_endpoints.add(getRpcaddress(endpoint));

                epDetails.add(details);
            }

            TokenRange tr = new TokenRange(tf.toString(range.left.getToken()), tf.toString(range.right.getToken()), endpoints)
                                    .setEndpoint_details(epDetails)
                                    .setRpc_endpoints(rpc_endpoints);

            ranges.add(tr);
        }

        return ranges;
    }

    public Map<String, String> getTokenToEndpointMap()
    {
        Map<Token, InetAddress> mapInetAddress = tokenMetadata_.getNormalAndBootstrappingTokenToEndpointMap();
        // in order to preserve tokens in ascending order, we use LinkedHashMap here
        Map<String, String> mapString = new LinkedHashMap<String, String>(mapInetAddress.size());
        List<Token> tokens = new ArrayList<Token>(mapInetAddress.keySet());
        Collections.sort(tokens);
        for (Token token : tokens)
        {
            mapString.put(token.toString(), mapInetAddress.get(token).getHostAddress());
        }
        return mapString;
    }

    /**
     * Construct the range to endpoint mapping based on the true view
     * of the world.
     * @param ranges
     * @return mapping of ranges to the replicas responsible for them.
    */
    private Map<Range<Token>, List<InetAddress>> constructRangeToEndpointMap(String keyspace, List<Range<Token>> ranges)
    {
        Map<Range<Token>, List<InetAddress>> rangeToEndpointMap = new HashMap<Range<Token>, List<InetAddress>>();
        for (Range<Token> range : ranges)
        {
            rangeToEndpointMap.put(range, Table.open(keyspace).getReplicationStrategy().getNaturalEndpoints(range.right));
        }
        return rangeToEndpointMap;
    }

    private Map<InetAddress, Collection<Range<Token>>> constructEndpointToRangeMap(String keyspace)
    {
        Multimap<InetAddress, Range<Token>> endpointToRangeMap = Multimaps.newListMultimap(new HashMap<InetAddress, Collection<Range<Token>>>(), new Supplier<List<Range<Token>>>()
        {
            public List<Range<Token>> get()
            {
                return Lists.newArrayList();
            }
        });

        List<Range<Token>> ranges = getAllRanges(tokenMetadata_.sortedTokens());
        for (Range<Token> range : ranges)
        {
            for (InetAddress endpoint : Table.open(keyspace).getReplicationStrategy().getNaturalEndpoints(range.left))
                endpointToRangeMap.put(endpoint, range);
        }
        return endpointToRangeMap.asMap();
    }

    /*
     * Handle the reception of a new particular ApplicationState for a particular endpoint. Note that the value of the
     * ApplicationState has not necessarily "changed" since the last known value, if we already received the same update
     * from somewhere else.
     *
     * onChange only ever sees one ApplicationState piece change at a time (even if many ApplicationState updates were
     * received at the same time), so we perform a kind of state machine here. We are concerned with two events: knowing
     * the token associated with an endpoint, and knowing its operation mode. Nodes can start in either bootstrap or
     * normal mode, and from bootstrap mode can change mode to normal. A node in bootstrap mode needs to have
     * pendingranges set in TokenMetadata; a node in normal mode should instead be part of the token ring.
     *
     * Normal progression of ApplicationState.STATUS values for a node should be like this:
     * STATUS_BOOTSTRAPPING,token
     *   if bootstrapping. stays this way until all files are received.
     * STATUS_NORMAL,token
     *   ready to serve reads and writes.
     * STATUS_LEAVING,token
     *   get ready to leave the cluster as part of a decommission
     * STATUS_LEFT,token
     *   set after decommission is completed.
     *
     * Other STATUS values that may be seen (possibly anywhere in the normal progression):
     * STATUS_MOVING,newtoken
     *   set if node is currently moving to a new token in the ring
     * REMOVING_TOKEN,deadtoken
     *   set if the node is dead and is being removed by its REMOVAL_COORDINATOR
     * REMOVED_TOKEN,deadtoken
     *   set if the node is dead and has been removed by its REMOVAL_COORDINATOR
     *
     * Note: Any time a node state changes from STATUS_NORMAL, it will not be visible to new nodes. So it follows that
     * you should never bootstrap a new node during a removetoken, decommission or move.
     */
    public void onChange(InetAddress endpoint, ApplicationState state, VersionedValue value)
    {
        switch (state)
        {
            case STATUS:
                String apStateValue = value.value;
                String[] pieces = apStateValue.split(VersionedValue.DELIMITER_STR, -1);
                assert (pieces.length > 0);

                String moveName = pieces[0];

                if (moveName.equals(VersionedValue.STATUS_BOOTSTRAPPING))
                    handleStateBootstrap(endpoint, pieces);
                else if (moveName.equals(VersionedValue.STATUS_NORMAL))
                    handleStateNormal(endpoint, pieces);
                else if (moveName.equals(VersionedValue.REMOVING_TOKEN) || moveName.equals(VersionedValue.REMOVED_TOKEN))
                    handleStateRemoving(endpoint, pieces);
                else if (moveName.equals(VersionedValue.STATUS_LEAVING))
                    handleStateLeaving(endpoint, pieces);
                else if (moveName.equals(VersionedValue.STATUS_LEFT))
                    handleStateLeft(endpoint, pieces);
                else if (moveName.equals(VersionedValue.STATUS_MOVING))
                    handleStateMoving(endpoint, pieces);
        }
    }

    /**
     * Handle node bootstrap
     *
     * @param endpoint bootstrapping node
     * @param pieces STATE_BOOTSTRAPPING,bootstrap token as string
     */
    private void handleStateBootstrap(InetAddress endpoint, String[] pieces)
    {
        assert pieces.length >= 2;
        Token token = getPartitioner().getTokenFactory().fromString(pieces[1]);

        if (logger_.isDebugEnabled())
            logger_.debug("Node " + endpoint + " state bootstrapping, token " + token);

        // if this node is present in token metadata, either we have missed intermediate states
        // or the node had crashed. Print warning if needed, clear obsolete stuff and
        // continue.
        if (tokenMetadata_.isMember(endpoint))
        {
            // If isLeaving is false, we have missed both LEAVING and LEFT. However, if
            // isLeaving is true, we have only missed LEFT. Waiting time between completing
            // leave operation and rebootstrapping is relatively short, so the latter is quite
            // common (not enough time for gossip to spread). Therefore we report only the
            // former in the log.
            if (!tokenMetadata_.isLeaving(endpoint))
                logger_.info("Node " + endpoint + " state jump to bootstrap");
            tokenMetadata_.removeEndpoint(endpoint);
        }

        tokenMetadata_.addBootstrapToken(token, endpoint);
        calculatePendingRanges();
    }

    /**
     * Handle node move to normal state. That is, node is entering token ring and participating
     * in reads.
     *
     * @param endpoint node
     * @param pieces STATE_NORMAL,token
     */
    private void handleStateNormal(InetAddress endpoint, String[] pieces)
    {
        assert pieces.length >= 2;
        Token token = getPartitioner().getTokenFactory().fromString(pieces[1]);

        if (logger_.isDebugEnabled())
            logger_.debug("Node " + endpoint + " state normal, token " + token);

        if (tokenMetadata_.isMember(endpoint))
            logger_.info("Node " + endpoint + " state jump to normal");

        // we don't want to update if this node is responsible for the token and it has a later startup time than endpoint.
        InetAddress currentOwner = tokenMetadata_.getEndpoint(token);
        if (currentOwner == null)
        {
            logger_.debug("New node " + endpoint + " at token " + token);
            tokenMetadata_.updateNormalToken(token, endpoint);
            if (!isClientMode)
                SystemTable.updateToken(endpoint, token);
        }
        else if (endpoint.equals(currentOwner))
        {
            // set state back to normal, since the node may have tried to leave, but failed and is now back up
            // no need to persist, token/ip did not change
            tokenMetadata_.updateNormalToken(token, endpoint);
        }
        else if (Gossiper.instance.compareEndpointStartup(endpoint, currentOwner) > 0)
        {
            logger_.info(String.format("Nodes %s and %s have the same token %s.  %s is the new owner",
                                       endpoint, currentOwner, token, endpoint));
            tokenMetadata_.updateNormalToken(token, endpoint);
            Gossiper.instance.removeEndpoint(currentOwner);
            if (!isClientMode)
                SystemTable.updateToken(endpoint, token);
        }
        else
        {
            logger_.info(String.format("Nodes %s and %s have the same token %s.  Ignoring %s",
                                       endpoint, currentOwner, token, endpoint));
        }

        if (tokenMetadata_.isMoving(endpoint)) // if endpoint was moving to a new token
            tokenMetadata_.removeFromMoving(endpoint);

        calculatePendingRanges();
    }

    /**
     * Handle node preparing to leave the ring
     *
     * @param endpoint node
     * @param pieces STATE_LEAVING,token
     */
    private void handleStateLeaving(InetAddress endpoint, String[] pieces)
    {
        assert pieces.length >= 2;
        String moveValue = pieces[1];
        Token token = getPartitioner().getTokenFactory().fromString(moveValue);

        if (logger_.isDebugEnabled())
            logger_.debug("Node " + endpoint + " state leaving, token " + token);

        // If the node is previously unknown or tokens do not match, update tokenmetadata to
        // have this node as 'normal' (it must have been using this token before the
        // leave). This way we'll get pending ranges right.
        if (!tokenMetadata_.isMember(endpoint))
        {
            logger_.info("Node " + endpoint + " state jump to leaving");
            tokenMetadata_.updateNormalToken(token, endpoint);
        }
        else if (!tokenMetadata_.getToken(endpoint).equals(token))
        {
            logger_.warn("Node " + endpoint + " 'leaving' token mismatch. Long network partition?");
            tokenMetadata_.updateNormalToken(token, endpoint);
        }

        // at this point the endpoint is certainly a member with this token, so let's proceed
        // normally
        tokenMetadata_.addLeavingEndpoint(endpoint);
        calculatePendingRanges();
    }

    /**
     * Handle node leaving the ring. This will happen when a node is decommissioned
     *
     * @param endpoint If reason for leaving is decommission, endpoint is the leaving node.
     * @param pieces STATE_LEFT,token
     */
    private void handleStateLeft(InetAddress endpoint, String[] pieces)
    {
        assert pieces.length >= 2;
        Token token = getPartitioner().getTokenFactory().fromString(pieces[1]);

        if (logger_.isDebugEnabled())
            logger_.debug("Node " + endpoint + " state left, token " + token);

        excise(token, endpoint, extractExpireTime(pieces));
    }

    /**
     * Handle node moving inside the ring.
     *
     * @param endpoint moving endpoint address
     * @param pieces STATE_MOVING, token
     */
    private void handleStateMoving(InetAddress endpoint, String[] pieces)
    {
        assert pieces.length >= 2;
        Token token = getPartitioner().getTokenFactory().fromString(pieces[1]);

        if (logger_.isDebugEnabled())
            logger_.debug("Node " + endpoint + " state moving, new token " + token);

        tokenMetadata_.addMovingEndpoint(token, endpoint);

        calculatePendingRanges();
    }

    /**
     * Handle notification that a node being actively removed from the ring via 'removetoken'
     *
     * @param endpoint node
     * @param pieces either REMOVED_TOKEN (node is gone) or REMOVING_TOKEN (replicas need to be restored)
     */
    private void handleStateRemoving(InetAddress endpoint, String[] pieces)
    {
        assert (pieces.length > 0);

        if (endpoint.equals(FBUtilities.getBroadcastAddress()))
        {
            logger_.info("Received removeToken gossip about myself. Is this node rejoining after an explicit removetoken?");
            try
            {
                drain();
            }
            catch (Exception e)
            {
                throw new RuntimeException(e);
            }
            return;
        }
        if (tokenMetadata_.isMember(endpoint))
        {
            String state = pieces[0];
            Token removeToken = tokenMetadata_.getToken(endpoint);

            if (VersionedValue.REMOVED_TOKEN.equals(state))
            {
                excise(removeToken, endpoint, extractExpireTime(pieces));
            }
            else if (VersionedValue.REMOVING_TOKEN.equals(state))
            {
                if (logger_.isDebugEnabled())
                    logger_.debug("Token " + removeToken + " removed manually (endpoint was " + endpoint + ")");

                // Note that the endpoint is being removed
                tokenMetadata_.addLeavingEndpoint(endpoint);
                calculatePendingRanges();

                // find the endpoint coordinating this removal that we need to notify when we're done
                String[] coordinator = Gossiper.instance.getEndpointStateForEndpoint(endpoint).getApplicationState(ApplicationState.REMOVAL_COORDINATOR).value.split(VersionedValue.DELIMITER_STR, -1);
                Token coordtoken = getPartitioner().getTokenFactory().fromString(coordinator[1]);
                // grab any data we are now responsible for and notify responsible node
                restoreReplicaCount(endpoint, tokenMetadata_.getEndpoint(coordtoken));
            }
        } // not a member, nothing to do
    }

    private void excise(Token token, InetAddress endpoint)
    {
        HintedHandOffManager.instance.deleteHintsForEndpoint(endpoint);
        Gossiper.instance.removeEndpoint(endpoint);
        tokenMetadata_.removeEndpoint(endpoint);
        tokenMetadata_.removeBootstrapToken(token);
        calculatePendingRanges();
        if (!isClientMode)
        {
            logger_.info("Removing token " + token + " for " + endpoint);
            SystemTable.removeToken(token);
        }
    }

    private void excise(Token token, InetAddress endpoint, long expireTime)
    {
        addExpireTimeIfFound(endpoint, expireTime);
        excise(token, endpoint);
    }

    protected void addExpireTimeIfFound(InetAddress endpoint, long expireTime)
    {
        if (expireTime != 0L)
        {
            Gossiper.instance.addExpireTimeForEndpoint(endpoint, expireTime);
        }
    }

    protected long extractExpireTime(String[] pieces)
    {
        long expireTime = 0L;
        if (pieces.length >= 3)
        {
            expireTime = Long.parseLong(pieces[2]);
        }
        return expireTime;
    }

    /**
     * Calculate pending ranges according to bootsrapping and leaving nodes. Reasoning is:
     *
     * (1) When in doubt, it is better to write too much to a node than too little. That is, if
     * there are multiple nodes moving, calculate the biggest ranges a node could have. Cleaning
     * up unneeded data afterwards is better than missing writes during movement.
     * (2) When a node leaves, ranges for other nodes can only grow (a node might get additional
     * ranges, but it will not lose any of its current ranges as a result of a leave). Therefore
     * we will first remove _all_ leaving tokens for the sake of calculation and then check what
     * ranges would go where if all nodes are to leave. This way we get the biggest possible
     * ranges with regard current leave operations, covering all subsets of possible final range
     * values.
     * (3) When a node bootstraps, ranges of other nodes can only get smaller. Without doing
     * complex calculations to see if multiple bootstraps overlap, we simply base calculations
     * on the same token ring used before (reflecting situation after all leave operations have
     * completed). Bootstrapping nodes will be added and removed one by one to that metadata and
     * checked what their ranges would be. This will give us the biggest possible ranges the
     * node could have. It might be that other bootstraps make our actual final ranges smaller,
     * but it does not matter as we can clean up the data afterwards.
     *
     * NOTE: This is heavy and ineffective operation. This will be done only once when a node
     * changes state in the cluster, so it should be manageable.
     */
    private void calculatePendingRanges()
    {
        for (String table : Schema.instance.getNonSystemTables())
            calculatePendingRanges(Table.open(table).getReplicationStrategy(), table);
    }

    // public & static for testing purposes
    public static void calculatePendingRanges(AbstractReplicationStrategy strategy, String table)
    {
        TokenMetadata tm = StorageService.instance.getTokenMetadata();
        Multimap<Range<Token>, InetAddress> pendingRanges = HashMultimap.create();
        Map<Token, InetAddress> bootstrapTokens = tm.getBootstrapTokens();
        Set<InetAddress> leavingEndpoints = tm.getLeavingEndpoints();

        if (bootstrapTokens.isEmpty() && leavingEndpoints.isEmpty() && tm.getMovingEndpoints().isEmpty())
        {
            if (logger_.isDebugEnabled())
                logger_.debug("No bootstrapping, leaving or moving nodes -> empty pending ranges for {}", table);
            tm.setPendingRanges(table, pendingRanges);
            return;
        }

        Multimap<InetAddress, Range<Token>> addressRanges = strategy.getAddressRanges();

        // Copy of metadata reflecting the situation after all leave operations are finished.
        TokenMetadata allLeftMetadata = tm.cloneAfterAllLeft();

        // get all ranges that will be affected by leaving nodes
        Set<Range<Token>> affectedRanges = new HashSet<Range<Token>>();
        for (InetAddress endpoint : leavingEndpoints)
            affectedRanges.addAll(addressRanges.get(endpoint));

        // for each of those ranges, find what new nodes will be responsible for the range when
        // all leaving nodes are gone.
        for (Range<Token> range : affectedRanges)
        {
            Set<InetAddress> currentEndpoints = ImmutableSet.copyOf(strategy.calculateNaturalEndpoints(range.right, tm));
            Set<InetAddress> newEndpoints = ImmutableSet.copyOf(strategy.calculateNaturalEndpoints(range.right, allLeftMetadata));
            pendingRanges.putAll(range, Sets.difference(newEndpoints, currentEndpoints));
        }

        // At this stage pendingRanges has been updated according to leave operations. We can
        // now continue the calculation by checking bootstrapping nodes.

        // For each of the bootstrapping nodes, simply add and remove them one by one to
        // allLeftMetadata and check in between what their ranges would be.
        synchronized (bootstrapTokens)
        {
            for (Map.Entry<Token, InetAddress> entry : bootstrapTokens.entrySet())
            {
                InetAddress endpoint = entry.getValue();

                allLeftMetadata.updateNormalToken(entry.getKey(), endpoint);
                for (Range<Token> range : strategy.getAddressRanges(allLeftMetadata).get(endpoint))
                    pendingRanges.put(range, endpoint);
                allLeftMetadata.removeEndpoint(endpoint);
            }
        }

        // At this stage pendingRanges has been updated according to leaving and bootstrapping nodes.
        // We can now finish the calculation by checking moving nodes.

        // For each of the moving nodes, we do the same thing we did for bootstrapping:
        // simply add and remove them one by one to allLeftMetadata and check in between what their ranges would be.
        for (Pair<Token, InetAddress> moving : tm.getMovingEndpoints())
        {
            InetAddress endpoint = moving.right; // address of the moving node

            //  moving.left is a new token of the endpoint
            allLeftMetadata.updateNormalToken(moving.left, endpoint);

            for (Range<Token> range : strategy.getAddressRanges(allLeftMetadata).get(endpoint))
            {
                pendingRanges.put(range, endpoint);
            }

            allLeftMetadata.removeEndpoint(endpoint);
        }

        tm.setPendingRanges(table, pendingRanges);

        if (logger_.isDebugEnabled())
            logger_.debug("Pending ranges:\n" + (pendingRanges.isEmpty() ? "<empty>" : tm.printPendingRanges()));
    }

    /**
     * Finds living endpoints responsible for the given ranges
     *
     * @param table the table ranges belong to
     * @param ranges the ranges to find sources for
     * @return multimap of addresses to ranges the address is responsible for
     */
    private Multimap<InetAddress, Range<Token>> getNewSourceRanges(String table, Set<Range<Token>> ranges)
    {
        InetAddress myAddress = FBUtilities.getBroadcastAddress();
        Multimap<Range<Token>, InetAddress> rangeAddresses = Table.open(table).getReplicationStrategy().getRangeAddresses(tokenMetadata_);
        Multimap<InetAddress, Range<Token>> sourceRanges = HashMultimap.create();
        IFailureDetector failureDetector = FailureDetector.instance;

        // find alive sources for our new ranges
        for (Range<Token> range : ranges)
        {
            Collection<InetAddress> possibleRanges = rangeAddresses.get(range);
            IEndpointSnitch snitch = DatabaseDescriptor.getEndpointSnitch();
            List<InetAddress> sources = snitch.getSortedListByProximity(myAddress, possibleRanges);

            assert (!sources.contains(myAddress));

            for (InetAddress source : sources)
            {
                if (failureDetector.isAlive(source))
                {
                    sourceRanges.put(source, range);
                    break;
                }
            }
        }
        return sourceRanges;
    }

    /**
     * Sends a notification to a node indicating we have finished replicating data.
     *
     * @param local the local address
     * @param remote node to send notification to
     */
    private void sendReplicationNotification(InetAddress local, InetAddress remote)
    {
        // notify the remote token
        Message msg = new Message(local, StorageService.Verb.REPLICATION_FINISHED, new byte[0], Gossiper.instance.getVersion(remote));
        IFailureDetector failureDetector = FailureDetector.instance;
        if (logger_.isDebugEnabled())
            logger_.debug("Notifying " + remote.toString() + " of replication completion\n");
        while (failureDetector.isAlive(remote))
        {
            IAsyncResult iar = MessagingService.instance().sendRR(msg, remote);
            try
            {
                iar.get(DatabaseDescriptor.getRpcTimeout(), TimeUnit.MILLISECONDS);
                return; // done
            }
            catch(TimeoutException e)
            {
                // try again
            }
        }
    }

    /**
     * Called when an endpoint is removed from the ring. This function checks
     * whether this node becomes responsible for new ranges as a
     * consequence and streams data if needed.
     *
     * This is rather ineffective, but it does not matter so much
     * since this is called very seldom
     *
     * @param endpoint the node that left
     */
    private void restoreReplicaCount(InetAddress endpoint, final InetAddress notifyEndpoint)
    {
        final Multimap<InetAddress, String> fetchSources = HashMultimap.create();
        Multimap<String, Map.Entry<InetAddress, Collection<Range<Token>>>> rangesToFetch = HashMultimap.create();

        final InetAddress myAddress = FBUtilities.getBroadcastAddress();

        for (String table : Schema.instance.getNonSystemTables())
        {
            Multimap<Range<Token>, InetAddress> changedRanges = getChangedRangesForLeaving(table, endpoint);
            Set<Range<Token>> myNewRanges = new HashSet<Range<Token>>();
            for (Map.Entry<Range<Token>, InetAddress> entry : changedRanges.entries())
            {
                if (entry.getValue().equals(myAddress))
                    myNewRanges.add(entry.getKey());
            }
            Multimap<InetAddress, Range<Token>> sourceRanges = getNewSourceRanges(table, myNewRanges);
            for (Map.Entry<InetAddress, Collection<Range<Token>>> entry : sourceRanges.asMap().entrySet())
            {
                fetchSources.put(entry.getKey(), table);
                rangesToFetch.put(table, entry);
            }
        }

        for (final String table : rangesToFetch.keySet())
        {
            for (Map.Entry<InetAddress, Collection<Range<Token>>> entry : rangesToFetch.get(table))
            {
                final InetAddress source = entry.getKey();
                Collection<Range<Token>> ranges = entry.getValue();
                final Runnable callback = new Runnable()
                {
                    public void run()
                    {
                        synchronized (fetchSources)
                        {
                            fetchSources.remove(source, table);
                            if (fetchSources.isEmpty())
                                sendReplicationNotification(myAddress, notifyEndpoint);
                        }
                    }
                };
                if (logger_.isDebugEnabled())
                    logger_.debug("Requesting from " + source + " ranges " + StringUtils.join(ranges, ", "));
                StreamIn.requestRanges(source, table, ranges, callback, OperationType.RESTORE_REPLICA_COUNT);
            }
        }
    }

    // needs to be modified to accept either a table or ARS.
    private Multimap<Range<Token>, InetAddress> getChangedRangesForLeaving(String table, InetAddress endpoint)
    {
        // First get all ranges the leaving endpoint is responsible for
        Collection<Range<Token>> ranges = getRangesForEndpoint(table, endpoint);

        if (logger_.isDebugEnabled())
            logger_.debug("Node " + endpoint + " ranges [" + StringUtils.join(ranges, ", ") + "]");

        Map<Range<Token>, List<InetAddress>> currentReplicaEndpoints = new HashMap<Range<Token>, List<InetAddress>>();

        // Find (for each range) all nodes that store replicas for these ranges as well
        for (Range<Token> range : ranges)
            currentReplicaEndpoints.put(range, Table.open(table).getReplicationStrategy().calculateNaturalEndpoints(range.right, tokenMetadata_));

        TokenMetadata temp = tokenMetadata_.cloneAfterAllLeft();

        // endpoint might or might not be 'leaving'. If it was not leaving (that is, removetoken
        // command was used), it is still present in temp and must be removed.
        if (temp.isMember(endpoint))
            temp.removeEndpoint(endpoint);

        Multimap<Range<Token>, InetAddress> changedRanges = HashMultimap.create();

        // Go through the ranges and for each range check who will be
        // storing replicas for these ranges when the leaving endpoint
        // is gone. Whoever is present in newReplicaEndpoints list, but
        // not in the currentReplicaEndpoints list, will be needing the
        // range.
        for (Range<Token> range : ranges)
        {
            Collection<InetAddress> newReplicaEndpoints = Table.open(table).getReplicationStrategy().calculateNaturalEndpoints(range.right, temp);
            newReplicaEndpoints.removeAll(currentReplicaEndpoints.get(range));
            if (logger_.isDebugEnabled())
                if (newReplicaEndpoints.isEmpty())
                    logger_.debug("Range " + range + " already in all replicas");
                else
                    logger_.debug("Range " + range + " will be responsibility of " + StringUtils.join(newReplicaEndpoints, ", "));
            changedRanges.putAll(range, newReplicaEndpoints);
        }

        return changedRanges;
    }

    public void onJoin(InetAddress endpoint, EndpointState epState)
    {
        for (Map.Entry<ApplicationState, VersionedValue> entry : epState.getApplicationStateMap().entrySet())
        {
            onChange(endpoint, entry.getKey(), entry.getValue());
        }
    }

    public void onAlive(InetAddress endpoint, EndpointState state)
    {
        if (!isClientMode && getTokenMetadata().isMember(endpoint))
            HintedHandOffManager.instance.scheduleHintDelivery(endpoint);
    }

    public void onRemove(InetAddress endpoint)
    {
        tokenMetadata_.removeEndpoint(endpoint);
        calculatePendingRanges();
    }

    public void onDead(InetAddress endpoint, EndpointState state)
    {
        MessagingService.instance().convict(endpoint);
    }

    public void onRestart(InetAddress endpoint, EndpointState state)
    {
        // If we have restarted before the node was even marked down, we need to reset the connection pool
        if (state.isAlive())
            onDead(endpoint, state);
    }

    /** raw load value */
    public double getLoad()
    {
        double bytes = 0;
        for (String tableName : Schema.instance.getTables())
        {
            Table table = Table.open(tableName);
            for (ColumnFamilyStore cfs : table.getColumnFamilyStores())
                bytes += cfs.getLiveDiskSpaceUsed();
        }
        return bytes;
    }

    public String getLoadString()
    {
        return FileUtils.stringifyFileSize(getLoad());
    }

    public Map<String, String> getLoadMap()
    {
        Map<String, String> map = new HashMap<String, String>();
        for (Map.Entry<InetAddress,Double> entry : LoadBroadcaster.instance.getLoadInfo().entrySet())
        {
            map.put(entry.getKey().getHostAddress(), FileUtils.stringifyFileSize(entry.getValue()));
        }
        // gossiper doesn't see its own updates, so we need to special-case the local node
        map.put(FBUtilities.getBroadcastAddress().getHostAddress(), getLoadString());
        return map;
    }

    public final void deliverHints(String host) throws UnknownHostException
    {
        HintedHandOffManager.instance.scheduleHintDelivery(host);
    }

    public Token getLocalToken()
    {
        Token token = SystemTable.getSavedToken();
        assert token != null; // should not be called before initServer sets this
        return token;
    }

    /* These methods belong to the MBean interface */

    public String getToken()
    {
        return getLocalToken().toString();
    }

    public String getReleaseVersion()
    {
        return FBUtilities.getReleaseVersionString();
    }

    public List<String> getLeavingNodes()
    {
        return stringify(tokenMetadata_.getLeavingEndpoints());
    }

    public List<String> getMovingNodes()
    {
        List<String> endpoints = new ArrayList<String>();

        for (Pair<Token, InetAddress> node : tokenMetadata_.getMovingEndpoints())
        {
            endpoints.add(node.right.getHostAddress());
        }

        return endpoints;
    }

    public List<String> getJoiningNodes()
    {
        return stringify(tokenMetadata_.getBootstrapTokens().values());
    }

    public List<String> getLiveNodes()
    {
        return stringify(Gossiper.instance.getLiveMembers());
    }

    public List<String> getUnreachableNodes()
    {
        return stringify(Gossiper.instance.getUnreachableMembers());
    }

    private static String getCanonicalPath(String filename)
    {
        try
        {
            return new File(filename).getCanonicalPath();
        }
        catch (IOException e)
        {
            throw new IOError(e);
        }
    }

    public String[] getAllDataFileLocations()
    {
        String[] locations = DatabaseDescriptor.getAllDataFileLocations();
        for (int i = 0; i < locations.length; i++)
            locations[i] = getCanonicalPath(locations[i]);
        return locations;
    }

    public String getCommitLogLocation()
    {
        return getCanonicalPath(DatabaseDescriptor.getCommitLogLocation());
    }

    public String getSavedCachesLocation()
    {
        return getCanonicalPath(DatabaseDescriptor.getSavedCachesLocation());
    }

    private List<String> stringify(Iterable<InetAddress> endpoints)
    {
        List<String> stringEndpoints = new ArrayList<String>();
        for (InetAddress ep : endpoints)
        {
            stringEndpoints.add(ep.getHostAddress());
        }
        return stringEndpoints;
    }

    public int getCurrentGenerationNumber()
    {
        return Gossiper.instance.getCurrentGenerationNumber(FBUtilities.getBroadcastAddress());
    }

    public void forceTableCleanup(String tableName, String... columnFamilies) throws IOException, ExecutionException, InterruptedException
    {
        if (tableName.equals(Table.SYSTEM_TABLE))
            throw new RuntimeException("Cleanup of the system table is neither necessary nor wise");

        NodeId.OneShotRenewer nodeIdRenewer = new NodeId.OneShotRenewer();
        for (ColumnFamilyStore cfStore : getValidColumnFamilies(tableName, columnFamilies))
        {
            cfStore.forceCleanup(nodeIdRenewer);
        }
    }

    public void scrub(String tableName, String... columnFamilies) throws IOException, ExecutionException, InterruptedException
    {
        for (ColumnFamilyStore cfStore : getValidColumnFamilies(tableName, columnFamilies))
            cfStore.scrub();
    }

    public void upgradeSSTables(String tableName, String... columnFamilies) throws IOException, ExecutionException, InterruptedException
    {
        for (ColumnFamilyStore cfStore : getValidColumnFamilies(tableName, columnFamilies))
            cfStore.sstablesRewrite();
    }

    public void forceTableCompaction(String tableName, String... columnFamilies) throws IOException, ExecutionException, InterruptedException
    {
        for (ColumnFamilyStore cfStore : getValidColumnFamilies(tableName, columnFamilies))
        {
            cfStore.forceMajorCompaction();
        }
    }

    /**
     * Takes the snapshot for the given tables. A snapshot name must be specified.
     *
     * @param tag the tag given to the snapshot; may not be null or empty
     * @param tableNames the name of the tables to snapshot; empty means "all."
     */
    public void takeSnapshot(String tag, String... tableNames) throws IOException
    {
        if (tag == null || tag.equals(""))
            throw new IOException("You must supply a snapshot name.");

        Iterable<Table> tables;
        if (tableNames.length == 0)
        {
            tables = Table.all();
        }
        else
        {
            ArrayList<Table> t = new ArrayList<Table>(tableNames.length);
            for (String table : tableNames)
                t.add(getValidTable(table));
            tables = t;
        }

        // Do a check to see if this snapshot exists before we actually snapshot
        for (Table table : tables)
            if (table.snapshotExists(tag))
                throw new IOException("Snapshot " + tag + " already exists.");


        for (Table table : tables)
            table.snapshot(tag);
    }

    private Table getValidTable(String tableName) throws IOException
    {
        if (!Schema.instance.getTables().contains(tableName))
        {
            throw new IOException("Table " + tableName + "does not exist");
        }
        return Table.open(tableName);
    }

    /**
     * Remove the snapshot with the given name from the given tables.
     * If no tag is specified we will remove all snapshots.
     */
    public void clearSnapshot(String tag, String... tableNames) throws IOException
    {
        if(tag == null)
            tag = "";

        Iterable<Table> tables;
        if (tableNames.length == 0)
        {
            tables = Table.all();
        }
        else
        {
            ArrayList<Table> tempTables = new ArrayList<Table>(tableNames.length);
            for(String table : tableNames)
                tempTables.add(getValidTable(table));
            tables = tempTables;
        }

        for (Table table : tables)
            table.clearSnapshot(tag);

        if (logger_.isDebugEnabled())
            logger_.debug("Cleared out snapshot directories");
    }

    public Iterable<ColumnFamilyStore> getValidColumnFamilies(String tableName, String... cfNames) throws IOException
    {
        Table table = getValidTable(tableName);

        if (cfNames.length == 0)
            // all stores are interesting
            return table.getColumnFamilyStores();

        // filter out interesting stores
        Set<ColumnFamilyStore> valid = new HashSet<ColumnFamilyStore>();
        for (String cfName : cfNames)
        {
            ColumnFamilyStore cfStore = table.getColumnFamilyStore(cfName);
            if (cfStore == null)
            {
                // this means there was a cf passed in that is not recognized in the keyspace. report it and continue.
                logger_.warn(String.format("Invalid column family specified: %s. Proceeding with others.", cfName));
                continue;
            }
            valid.add(cfStore);
        }
        return valid;
    }

    /**
     * Flush all memtables for a table and column families.
     * @param tableName
     * @param columnFamilies
     * @throws IOException
     */
    public void forceTableFlush(final String tableName, final String... columnFamilies)
                throws IOException, ExecutionException, InterruptedException
    {
        for (ColumnFamilyStore cfStore : getValidColumnFamilies(tableName, columnFamilies))
        {
            logger_.debug("Forcing flush on keyspace " + tableName + ", CF " + cfStore.getColumnFamilyName());
            cfStore.forceBlockingFlush();
        }
    }

    /**
     * Trigger proactive repair for a table and column families.
     * @param tableName
     * @param columnFamilies
     * @throws IOException
     */
    public void forceTableRepair(final String tableName, boolean isSequential, final String... columnFamilies) throws IOException
    {
        if (Table.SYSTEM_TABLE.equals(tableName))
            return;

        Collection<Range<Token>> ranges = getLocalRanges(tableName);
        int cmd = nextRepairCommand.incrementAndGet();
        logger_.info("Starting repair command #{}, repairing {} ranges.", cmd, ranges.size());

        List<AntiEntropyService.RepairFuture> futures = new ArrayList<AntiEntropyService.RepairFuture>(ranges.size());
        for (Range<Token> range : ranges)
        {
<<<<<<< HEAD
            AntiEntropyService.RepairFuture future = forceTableRepair(range, tableName, isSequential, columnFamilies);
=======
            AntiEntropyService.RepairFuture future = forceTableRepair(range, tableName, columnFamilies);
            if (future == null)
                continue;
>>>>>>> 7d3416c1
            futures.add(future);
            // wait for a session to be done with its differencing before starting the next one
            try
            {
                future.session.differencingDone.await();
            }
            catch (InterruptedException e)
            {
                logger_.error("Interrupted while waiting for the differencing of repair session " + future.session + " to be done. Repair may be imprecise.", e);
            }
        }

        boolean failedSession = false;

        // block until all repair sessions have completed
        for (AntiEntropyService.RepairFuture future : futures)
        {
            try
            {
                future.get();
            }
            catch (Exception e)
            {
                logger_.error("Repair session " + future.session.getName() + " failed.", e);
                failedSession = true;
            }
        }

        if (failedSession)
            throw new IOException("Repair command #" + cmd + ": some repair session(s) failed (see log for details).");
        else
            logger_.info("Repair command #{} completed successfully", cmd);
    }

    public void forceTableRepairPrimaryRange(final String tableName, boolean isSequential, final String... columnFamilies) throws IOException
    {
        if (Table.SYSTEM_TABLE.equals(tableName))
            return;

<<<<<<< HEAD
        AntiEntropyService.RepairFuture future = forceTableRepair(getLocalPrimaryRange(), tableName, isSequential, columnFamilies);
=======
        AntiEntropyService.RepairFuture future = forceTableRepair(getLocalPrimaryRange(), tableName, columnFamilies);
        if (future == null)
            return;
>>>>>>> 7d3416c1
        try
        {
            future.get();
        }
        catch (Exception e)
        {
            logger_.error("Repair session " + future.session.getName() + " failed.", e);
            throw new IOException("Some repair session(s) failed (see log for details).");
        }
    }

    public AntiEntropyService.RepairFuture forceTableRepair(final Range<Token> range, final String tableName, boolean isSequential, final String... columnFamilies) throws IOException
    {
        ArrayList<String> names = new ArrayList<String>();
        for (ColumnFamilyStore cfStore : getValidColumnFamilies(tableName, columnFamilies))
        {
            names.add(cfStore.getColumnFamilyName());
        }

<<<<<<< HEAD
        return AntiEntropyService.instance.submitRepairSession(range, tableName, isSequential, names.toArray(new String[names.size()]));
=======
        if (names.isEmpty())
        {
            logger_.info("No column family to repair for keyspace " + tableName);
            return null;
        }

        return AntiEntropyService.instance.submitRepairSession(range, tableName, names.toArray(new String[names.size()]));
>>>>>>> 7d3416c1
    }

    public void forceTerminateAllRepairSessions() {
        AntiEntropyService.instance.terminateSessions();
    }

    /* End of MBean interface methods */

    /**
     * This method returns the predecessor of the endpoint ep on the identifier
     * space.
     */
    InetAddress getPredecessor(InetAddress ep)
    {
        Token token = tokenMetadata_.getToken(ep);
        return tokenMetadata_.getEndpoint(tokenMetadata_.getPredecessor(token));
    }

    /*
     * This method returns the successor of the endpoint ep on the identifier
     * space.
     */
    public InetAddress getSuccessor(InetAddress ep)
    {
        Token token = tokenMetadata_.getToken(ep);
        return tokenMetadata_.getEndpoint(tokenMetadata_.getSuccessor(token));
    }

    /**
     * Get the primary range for the specified endpoint.
     * @param ep endpoint we are interested in.
     * @return range for the specified endpoint.
     */
    public Range<Token> getPrimaryRangeForEndpoint(InetAddress ep)
    {
        return tokenMetadata_.getPrimaryRangeFor(tokenMetadata_.getToken(ep));
    }

    /**
     * Get all ranges an endpoint is responsible for (by table)
     * @param ep endpoint we are interested in.
     * @return ranges for the specified endpoint.
     */
    Collection<Range<Token>> getRangesForEndpoint(String table, InetAddress ep)
    {
        return Table.open(table).getReplicationStrategy().getAddressRanges().get(ep);
    }

    /**
     * Get all ranges that span the ring given a set
     * of tokens. All ranges are in sorted order of
     * ranges.
     * @return ranges in sorted order
    */
    public List<Range<Token>> getAllRanges(List<Token> sortedTokens)
    {
        if (logger_.isDebugEnabled())
            logger_.debug("computing ranges for " + StringUtils.join(sortedTokens, ", "));

        if (sortedTokens.isEmpty())
            return Collections.emptyList();
        int size = sortedTokens.size();
        List<Range<Token>> ranges = new ArrayList<Range<Token>>(size + 1);
        for (int i = 1; i < size; ++i)
        {
            Range<Token> range = new Range<Token>(sortedTokens.get(i - 1), sortedTokens.get(i));
            ranges.add(range);
        }
        Range<Token> range = new Range<Token>(sortedTokens.get(size - 1), sortedTokens.get(0));
        ranges.add(range);

        return ranges;
    }

    /**
     * This method returns the N endpoints that are responsible for storing the
     * specified key i.e for replication.
     *
     * @param table keyspace name also known as table
     * @param cf Column family name
     * @param key key for which we need to find the endpoint
     * @return the endpoint responsible for this key
     */
    public List<InetAddress> getNaturalEndpoints(String table, String cf, String key)
    {
        CFMetaData cfMetaData = Schema.instance.getTableDefinition(table).cfMetaData().get(cf);
        return getNaturalEndpoints(table, getPartitioner().getToken(cfMetaData.getKeyValidator().fromString(key)));
    }

    public List<InetAddress> getNaturalEndpoints(String table, ByteBuffer key)
    {
        return getNaturalEndpoints(table, getPartitioner().getToken(key));
    }

    /**
     * This method returns the N endpoints that are responsible for storing the
     * specified key i.e for replication.
     *
     * @param table keyspace name also known as table
     * @param pos position for which we need to find the endpoint
     * @return the endpoint responsible for this token
     */
    public List<InetAddress> getNaturalEndpoints(String table, RingPosition pos)
    {
        return Table.open(table).getReplicationStrategy().getNaturalEndpoints(pos);
    }

    /**
     * This method attempts to return N endpoints that are responsible for storing the
     * specified key i.e for replication.
     *
     * @param table keyspace name also known as table
     * @param key key for which we need to find the endpoint
     * @return the endpoint responsible for this key
     */
    public List<InetAddress> getLiveNaturalEndpoints(String table, ByteBuffer key)
    {
        return getLiveNaturalEndpoints(table, getPartitioner().decorateKey(key));
    }

    public List<InetAddress> getLiveNaturalEndpoints(String table, RingPosition pos)
    {
        List<InetAddress> endpoints = Table.open(table).getReplicationStrategy().getNaturalEndpoints(pos);
        List<InetAddress> liveEps = new ArrayList<InetAddress>(endpoints.size());

        for (InetAddress endpoint : endpoints)
        {
            if (FailureDetector.instance.isAlive(endpoint))
                liveEps.add(endpoint);
        }

        return liveEps;
    }

    public void setLog4jLevel(String classQualifier, String rawLevel)
    {
        Level level = Level.toLevel(rawLevel);
        org.apache.log4j.Logger.getLogger(classQualifier).setLevel(level);
        logger_.info("set log level to " + level + " for classes under '" + classQualifier + "' (if the level doesn't look like '" + rawLevel + "' then log4j couldn't parse '" + rawLevel + "')");
    }

    /**
     * @return list of Tokens (_not_ keys!) breaking up the data this node is responsible for into pieces of roughly keysPerSplit
     */
    public List<Token> getSplits(String table, String cfName, Range<Token> range, int keysPerSplit)
    {
        List<Token> tokens = new ArrayList<Token>();
        // we use the actual Range token for the first and last brackets of the splits to ensure correctness
        tokens.add(range.left);

        Table t = Table.open(table);
        ColumnFamilyStore cfs = t.getColumnFamilyStore(cfName);
        List<DecoratedKey> keys = keySamples(Collections.singleton(cfs), range);
        int splits = keys.size() * DatabaseDescriptor.getIndexInterval() / keysPerSplit;

        if (keys.size() >= splits)
        {
            for (int i = 1; i < splits; i++)
            {
                int index = i * (keys.size() / splits);
                tokens.add(keys.get(index).token);
            }
        }

        tokens.add(range.right);
        return tokens;
    }

    private List<DecoratedKey> keySamples(Iterable<ColumnFamilyStore> cfses, Range<Token> range)
    {
        List<DecoratedKey> keys = new ArrayList<DecoratedKey>();
        for (ColumnFamilyStore cfs : cfses)
            Iterables.addAll(keys, cfs.keySamples(range));
        FBUtilities.sortSampledKeys(keys, range);
        return keys;
    }

    /** return a token to which if a node bootstraps it will get about 1/2 of this node's range */
    public Token getBootstrapToken()
    {
        Range<Token> range = getLocalPrimaryRange();

        List<DecoratedKey> keys = keySamples(ColumnFamilyStore.allUserDefined(), range);

        Token token;
        if (keys.size() < 3)
        {
            token = getPartitioner().midpoint(range.left, range.right);
            logger_.debug("Used midpoint to assign token " + token);
        }
        else
        {
            token = keys.get(keys.size() / 2).token;
            logger_.debug("Used key sample of size " + keys.size() + " to assign token " + token);
        }
        if (tokenMetadata_.getEndpoint(token) != null && tokenMetadata_.isMember(tokenMetadata_.getEndpoint(token)))
            throw new RuntimeException("Chose token " + token + " which is already in use by " + tokenMetadata_.getEndpoint(token) + " -- specify one manually with initial_token");
        // Hack to prevent giving nodes tokens with DELIMITER_STR in them (which is fine in a row key/token)
        if (token instanceof StringToken)
        {
            token = new StringToken(((String)token.token).replaceAll(VersionedValue.DELIMITER_STR, ""));
            if (tokenMetadata_.getNormalAndBootstrappingTokenToEndpointMap().containsKey(token))
                throw new RuntimeException("Unable to compute unique token for new node -- specify one manually with initial_token");
        }
        return token;
    }

    /**
     * Broadcast leaving status and update local tokenMetadata_ accordingly
     */
    private void startLeaving()
    {
        Gossiper.instance.addLocalApplicationState(ApplicationState.STATUS, valueFactory.leaving(getLocalToken()));
        tokenMetadata_.addLeavingEndpoint(FBUtilities.getBroadcastAddress());
        calculatePendingRanges();
    }

    public void decommission() throws InterruptedException
    {
        if (!tokenMetadata_.isMember(FBUtilities.getBroadcastAddress()))
            throw new UnsupportedOperationException("local node is not a member of the token ring yet");
        if (tokenMetadata_.cloneAfterAllLeft().sortedTokens().size() < 2)
            throw new UnsupportedOperationException("no other normal nodes in the ring; decommission would be pointless");
        for (String table : Schema.instance.getNonSystemTables())
        {
            if (tokenMetadata_.getPendingRanges(table, FBUtilities.getBroadcastAddress()).size() > 0)
                throw new UnsupportedOperationException("data is currently moving to this node; unable to leave the ring");
        }

        if (logger_.isDebugEnabled())
            logger_.debug("DECOMMISSIONING");
        startLeaving();
        setMode(Mode.LEAVING, "sleeping " + RING_DELAY + " ms for pending range setup", true);
        Thread.sleep(RING_DELAY);

        Runnable finishLeaving = new Runnable()
        {
            public void run()
            {
                Gossiper.instance.stop();
                MessagingService.instance().shutdown();
                StageManager.shutdownNow();
                setMode(Mode.DECOMMISSIONED, true);
                // let op be responsible for killing the process
            }
        };
        unbootstrap(finishLeaving);
    }

    private void leaveRing()
    {
        SystemTable.setBootstrapped(false);
        tokenMetadata_.removeEndpoint(FBUtilities.getBroadcastAddress());
        calculatePendingRanges();

        Gossiper.instance.addLocalApplicationState(ApplicationState.STATUS, valueFactory.left(getLocalToken(),Gossiper.computeExpireTime()));
        logger_.info("Announcing that I have left the ring for " + RING_DELAY + "ms");
        try
        {
            Thread.sleep(RING_DELAY);
        }
        catch (InterruptedException e)
        {
            throw new AssertionError(e);
        }
    }

    private void unbootstrap(final Runnable onFinish)
    {
        Map<String, Multimap<Range<Token>, InetAddress>> rangesToStream = new HashMap<String, Multimap<Range<Token>, InetAddress>>();

        for (final String table : Schema.instance.getNonSystemTables())
        {
            Multimap<Range<Token>, InetAddress> rangesMM = getChangedRangesForLeaving(table, FBUtilities.getBroadcastAddress());

            if (logger_.isDebugEnabled())
                logger_.debug("Ranges needing transfer are [" + StringUtils.join(rangesMM.keySet(), ",") + "]");

            rangesToStream.put(table, rangesMM);
        }

        setMode(Mode.LEAVING, "streaming data to other nodes", true);

        CountDownLatch latch = streamRanges(rangesToStream);

        // wait for the transfer runnables to signal the latch.
        logger_.debug("waiting for stream aks.");
        try
        {
            latch.await();
        }
        catch (InterruptedException e)
        {
            throw new RuntimeException(e);
        }
        logger_.debug("stream acks all received.");
        leaveRing();
        onFinish.run();
    }

    public void move(String newToken) throws IOException, InterruptedException, ConfigurationException
    {
        getPartitioner().getTokenFactory().validate(newToken);
        move(getPartitioner().getTokenFactory().fromString(newToken));
    }

    /**
     * move the node to new token or find a new token to boot to according to load
     *
     * @param newToken new token to boot to, or if null, find balanced token to boot to
     *
     * @throws IOException on any I/O operation error
     */
    private void move(Token newToken) throws IOException
    {
        if (newToken == null)
            throw new IOException("Can't move to the undefined (null) token.");

        if (tokenMetadata_.sortedTokens().contains(newToken))
            throw new IOException("target token " + newToken + " is already owned by another node.");

        // address of the current node
        InetAddress localAddress = FBUtilities.getBroadcastAddress();
        List<String> tablesToProcess = Schema.instance.getNonSystemTables();

        // checking if data is moving to this node
        for (String table : tablesToProcess)
        {
            if (tokenMetadata_.getPendingRanges(table, localAddress).size() > 0)
                throw new UnsupportedOperationException("data is currently moving to this node; unable to leave the ring");
        }

        // setting 'moving' application state
        Gossiper.instance.addLocalApplicationState(ApplicationState.STATUS, valueFactory.moving(newToken));

        logger_.info(String.format("Moving %s from %s to %s.", localAddress, getLocalToken(), newToken));

        IEndpointSnitch snitch = DatabaseDescriptor.getEndpointSnitch();

        Map<String, Multimap<InetAddress, Range<Token>>> rangesToFetch = new HashMap<String, Multimap<InetAddress, Range<Token>>>();
        Map<String, Multimap<Range<Token>, InetAddress>> rangesToStreamByTable = new HashMap<String, Multimap<Range<Token>, InetAddress>>();

        TokenMetadata tokenMetaClone = tokenMetadata_.cloneAfterAllSettled();

        // for each of the non system tables calculating new ranges
        // which current node will handle after move to the new token
        for (String table : tablesToProcess)
        {
            // replication strategy of the current keyspace (aka table)
            AbstractReplicationStrategy strategy = Table.open(table).getReplicationStrategy();

            // getting collection of the currently used ranges by this keyspace
            Collection<Range<Token>> currentRanges = getRangesForEndpoint(table, localAddress);
            // collection of ranges which this node will serve after move to the new token
            Collection<Range<Token>> updatedRanges = strategy.getPendingAddressRanges(tokenMetadata_, newToken, localAddress);

            // ring ranges and endpoints associated with them
            // this used to determine what nodes should we ping about range data
            Multimap<Range<Token>, InetAddress> rangeAddresses = strategy.getRangeAddresses(tokenMetadata_);

            // calculated parts of the ranges to request/stream from/to nodes in the ring
            Pair<Set<Range<Token>>, Set<Range<Token>>> rangesPerTable = calculateStreamAndFetchRanges(currentRanges, updatedRanges);

            /**
             * In this loop we are going through all ranges "to fetch" and determining
             * nodes in the ring responsible for data we are interested in
             */
            Multimap<Range<Token>, InetAddress> rangesToFetchWithPreferredEndpoints = ArrayListMultimap.create();
            for (Range<Token> toFetch : rangesPerTable.right)
            {
                for (Range<Token> range : rangeAddresses.keySet())
                {
                    if (range.contains(toFetch))
                    {
                        List<InetAddress> endpoints = snitch.getSortedListByProximity(localAddress, rangeAddresses.get(range));
                        // storing range and preferred endpoint set
                        rangesToFetchWithPreferredEndpoints.putAll(toFetch, endpoints);
                    }
                }
            }

            // calculating endpoints to stream current ranges to if needed
            // in some situations node will handle current ranges as part of the new ranges
            Multimap<Range<Token>, InetAddress> rangeWithEndpoints = HashMultimap.create();

            for (Range<Token> toStream : rangesPerTable.left)
            {
                Set<InetAddress> currentEndpoints = ImmutableSet.copyOf(strategy.calculateNaturalEndpoints(toStream.right, tokenMetadata_));
                Set<InetAddress> newEndpoints = ImmutableSet.copyOf(strategy.calculateNaturalEndpoints(toStream.right, tokenMetaClone));
                rangeWithEndpoints.putAll(toStream, Sets.difference(newEndpoints, currentEndpoints));
            }

            // associating table with range-to-endpoints map
            rangesToStreamByTable.put(table, rangeWithEndpoints);

            Multimap<InetAddress, Range<Token>> workMap = RangeStreamer.getWorkMap(rangesToFetchWithPreferredEndpoints);
            rangesToFetch.put(table, workMap);

            if (logger_.isDebugEnabled())
                logger_.debug("Table {}: work map {}.", table, workMap);
        }

        if (!rangesToStreamByTable.isEmpty() || !rangesToFetch.isEmpty())
        {
            logger_.info("Sleeping {} ms before start streaming/fetching ranges.", RING_DELAY);

            try
            {
                Thread.sleep(RING_DELAY);
            }
            catch (InterruptedException e)
            {
                throw new RuntimeException("Sleep interrupted " + e.getMessage());
            }

            setMode(Mode.MOVING, "fetching new ranges and streaming old ranges", true);

            if (logger_.isDebugEnabled())
                logger_.debug("[Move->STREAMING] Work Map: " + rangesToStreamByTable);

            CountDownLatch streamLatch = streamRanges(rangesToStreamByTable);

            if (logger_.isDebugEnabled())
                logger_.debug("[Move->FETCHING] Work Map: " + rangesToFetch);

            CountDownLatch fetchLatch = requestRanges(rangesToFetch);

            try
            {
                streamLatch.await();
                fetchLatch.await();
            }
            catch (InterruptedException e)
            {
                throw new RuntimeException("Interrupted latch while waiting for stream/fetch ranges to finish: " + e.getMessage());
            }
        }

        setToken(newToken); // setting new token as we have everything settled

        if (logger_.isDebugEnabled())
            logger_.debug("Successfully moved to new token {}", getLocalToken());
    }

    /**
     * Get the status of a token removal.
     */
    public String getRemovalStatus()
    {
        if (removingNode == null) {
            return "No token removals in process.";
        }
        return String.format("Removing token (%s). Waiting for replication confirmation from [%s].",
                             tokenMetadata_.getToken(removingNode),
                             StringUtils.join(replicatingNodes, ","));
    }

    /**
     * Force a remove operation to complete. This may be necessary if a remove operation
     * blocks forever due to node/stream failure. removeToken() must be called
     * first, this is a last resort measure.  No further attempt will be made to restore replicas.
     */
    public void forceRemoveCompletion()
    {
        if (!replicatingNodes.isEmpty()  || !tokenMetadata_.getLeavingEndpoints().isEmpty())
        {
            logger_.warn("Removal not confirmed for for " + StringUtils.join(this.replicatingNodes, ","));
            for (InetAddress endpoint : tokenMetadata_.getLeavingEndpoints())
            {
                Token token = tokenMetadata_.getToken(endpoint);
                Gossiper.instance.advertiseTokenRemoved(endpoint, token);
                excise(token, endpoint);
            }
            replicatingNodes.clear();
            removingNode = null;
        }
        else
        {
            throw new UnsupportedOperationException("No tokens to force removal on, call 'removetoken' first");
        }
    }

    /**
     * Remove a node that has died, attempting to restore the replica count.
     * If the node is alive, decommission should be attempted.  If decommission
     * fails, then removeToken should be called.  If we fail while trying to
     * restore the replica count, finally forceRemoveCompleteion should be
     * called to forcibly remove the node without regard to replica count.
     *
     * @param tokenString token for the node
     */
    public void removeToken(String tokenString)
    {
        InetAddress myAddress = FBUtilities.getBroadcastAddress();
        Token localToken = tokenMetadata_.getToken(myAddress);
        Token token = getPartitioner().getTokenFactory().fromString(tokenString);
        InetAddress endpoint = tokenMetadata_.getEndpoint(token);

        if (endpoint == null)
            throw new UnsupportedOperationException("Token not found.");

        if (endpoint.equals(myAddress))
             throw new UnsupportedOperationException("Cannot remove node's own token");

        if (Gossiper.instance.getLiveMembers().contains(endpoint))
            throw new UnsupportedOperationException("Node " + endpoint + " is alive and owns this token. Use decommission command to remove it from the ring");

        // A leaving endpoint that is dead is already being removed.
        if (tokenMetadata_.isLeaving(endpoint))
            logger_.warn("Node " + endpoint + " is already being removed, continuing removal anyway");

        if (!replicatingNodes.isEmpty())
            throw new UnsupportedOperationException("This node is already processing a removal. Wait for it to complete, or use 'removetoken force' if this has failed.");

        // Find the endpoints that are going to become responsible for data
        for (String table : Schema.instance.getNonSystemTables())
        {
            // if the replication factor is 1 the data is lost so we shouldn't wait for confirmation
            if (Table.open(table).getReplicationStrategy().getReplicationFactor() == 1)
                continue;

            // get all ranges that change ownership (that is, a node needs
            // to take responsibility for new range)
            Multimap<Range<Token>, InetAddress> changedRanges = getChangedRangesForLeaving(table, endpoint);
            IFailureDetector failureDetector = FailureDetector.instance;
            for (InetAddress ep : changedRanges.values())
            {
                if (failureDetector.isAlive(ep))
                    replicatingNodes.add(ep);
                else
                    logger_.warn("Endpoint " + ep + " is down and will not receive data for re-replication of " + endpoint);
            }
        }
        removingNode = endpoint;

        tokenMetadata_.addLeavingEndpoint(endpoint);
        calculatePendingRanges();
        // the gossiper will handle spoofing this node's state to REMOVING_TOKEN for us
        // we add our own token so other nodes to let us know when they're done
        Gossiper.instance.advertiseRemoving(endpoint, token, localToken);

        // kick off streaming commands
        restoreReplicaCount(endpoint, myAddress);

        // wait for ReplicationFinishedVerbHandler to signal we're done
        while (!replicatingNodes.isEmpty())
        {
            try
            {
                Thread.sleep(100);
            }
            catch (InterruptedException e)
            {
                throw new AssertionError(e);
            }
        }

        excise(token, endpoint);

        // gossiper will indicate the token has left
        Gossiper.instance.advertiseTokenRemoved(endpoint, token);

        replicatingNodes.clear();
        removingNode = null;
    }

    public void confirmReplication(InetAddress node)
    {
        // replicatingNodes can be empty in the case where this node used to be a removal coordinator,
        // but restarted before all 'replication finished' messages arrived. In that case, we'll
        // still go ahead and acknowledge it.
        if (!replicatingNodes.isEmpty())
        {
            replicatingNodes.remove(node);
        }
        else
        {
            logger_.info("Received unexpected REPLICATION_FINISHED message from " + node
                         + ". Was this node recently a removal coordinator?");
        }
    }

    public boolean isClientMode()
    {
        return isClientMode;
    }

    public synchronized void requestGC()
    {
        if (hasUnreclaimedSpace())
        {
            logger_.info("requesting GC to free disk space");
            System.gc();
            try
            {
                Thread.sleep(1000);
            }
            catch (InterruptedException e)
            {
                throw new AssertionError(e);
            }
        }
    }

    private boolean hasUnreclaimedSpace()
    {
        for (ColumnFamilyStore cfs : ColumnFamilyStore.all())
        {
            if (cfs.hasUnreclaimedSpace())
                return true;
        }
        return false;
    }

    public String getOperationMode()
    {
        return operationMode.toString();
    }

    public String getDrainProgress()
    {
        return String.format("Drained %s/%s ColumnFamilies", remainingCFs, totalCFs);
    }

    /**
     * Shuts node off to writes, empties memtables and the commit log.
     * There are two differences between drain and the normal shutdown hook:
     * - Drain waits for in-progress streaming to complete
     * - Drain flushes *all* columnfamilies (shutdown hook only flushes non-durable CFs)
     */
    public synchronized void drain() throws IOException, InterruptedException, ExecutionException
    {
        ExecutorService mutationStage = StageManager.getStage(Stage.MUTATION);
        if (mutationStage.isTerminated())
        {
            logger_.warn("Cannot drain node (did it already happen?)");
            return;
        }
        setMode(Mode.DRAINING, "starting drain process", true);
        stopRPCServer();
        optionalTasks.shutdown();
        Gossiper.instance.stop();

        setMode(Mode.DRAINING, "shutting down MessageService", false);
        MessagingService.instance().shutdown();
        setMode(Mode.DRAINING, "waiting for streaming", false);
        MessagingService.instance().waitForStreaming();

        setMode(Mode.DRAINING, "clearing mutation stage", false);
        mutationStage.shutdown();
        mutationStage.awaitTermination(3600, TimeUnit.SECONDS);

        StorageProxy.instance.verifyNoHintsInProgress();

        setMode(Mode.DRAINING, "flushing column families", false);
        List<ColumnFamilyStore> cfses = new ArrayList<ColumnFamilyStore>();
        for (String tableName : Schema.instance.getNonSystemTables())
        {
            Table table = Table.open(tableName);
            cfses.addAll(table.getColumnFamilyStores());
        }
        totalCFs = remainingCFs = cfses.size();
        for (ColumnFamilyStore cfs : cfses)
        {
            cfs.forceBlockingFlush();
            remainingCFs--;
        }

        ColumnFamilyStore.postFlushExecutor.shutdown();
        ColumnFamilyStore.postFlushExecutor.awaitTermination(60, TimeUnit.SECONDS);

        CommitLog.instance.shutdownBlocking();

        // wait for miscellaneous tasks like sstable and commitlog segment deletion
        tasks.shutdown();
        if (!tasks.awaitTermination(1, TimeUnit.MINUTES))
            logger_.warn("Miscellaneous task executor still busy after one minute; proceeding with shutdown");

        setMode(Mode.DRAINED, true);
    }

    // Never ever do this at home. Used by tests.
    IPartitioner setPartitionerUnsafe(IPartitioner newPartitioner)
    {
        IPartitioner oldPartitioner = DatabaseDescriptor.getPartitioner();
        DatabaseDescriptor.setPartitioner(newPartitioner);
        valueFactory = new VersionedValue.VersionedValueFactory(getPartitioner());
        return oldPartitioner;
    }

    TokenMetadata setTokenMetadataUnsafe(TokenMetadata tmd)
    {
        TokenMetadata old = tokenMetadata_;
        tokenMetadata_ = tmd;
        return old;
    }

    public void truncate(String keyspace, String columnFamily) throws UnavailableException, TimeoutException, IOException
    {
        StorageProxy.truncateBlocking(keyspace, columnFamily);
    }

    public Map<String, Float> getOwnership()
    {
        List<Token> sortedTokens = new ArrayList<Token>(tokenMetadata_.getTokenToEndpointMapForReading().keySet());
        Collections.sort(sortedTokens);
        Map<Token, Float> token_map = getPartitioner().describeOwnership(sortedTokens);
        Map<String, Float> string_map = new HashMap<String, Float>();
        for(Map.Entry<Token, Float> entry : token_map.entrySet())
        {
            string_map.put(entry.getKey().toString(), entry.getValue());
        }
        return string_map;
    }

    public Map<String, Float> effectiveOwnership(String keyspace) throws ConfigurationException
    {
        Map<String, Float> effective = Maps.newHashMap();
        if (Schema.instance.getNonSystemTables().size() <= 0)
            throw new ConfigurationException("Couldn't find any Non System Keyspaces to infer replication topology");
        if (keyspace == null && !hasSameReplication(Schema.instance.getNonSystemTables()))
            throw new ConfigurationException("Non System keyspaces doesnt have the same topology");

        if (keyspace == null)
            keyspace = Schema.instance.getNonSystemTables().get(0);

        List<Token> sortedTokens = new ArrayList<Token>(tokenMetadata_.getTokenToEndpointMapForReading().keySet());
        Collections.sort(sortedTokens);
        Map<Token, Float> ownership = getPartitioner().describeOwnership(sortedTokens);

        for (Entry<InetAddress, Collection<Range<Token>>> ranges : constructEndpointToRangeMap(keyspace).entrySet())
        {
            Token token = tokenMetadata_.getToken(ranges.getKey());
            for (Range<Token> range: ranges.getValue())
            {
                float value = effective.get(token.toString()) == null ? 0.0F : effective.get(token.toString());
                effective.put(token.toString(), value + ownership.get(range.left));
            }
        }
        return effective;
    }

    private boolean hasSameReplication(List<String> list)
    {
        if (list.isEmpty())
            return false;

        for (int i = 0; i < list.size() -1; i++)
        {
            KSMetaData ksm1 = Schema.instance.getKSMetaData(list.get(i));
            KSMetaData ksm2 = Schema.instance.getKSMetaData(list.get(i + 1));
            if (!ksm1.strategyClass.equals(ksm2.strategyClass) ||
                    !Iterators.elementsEqual(ksm1.strategyOptions.entrySet().iterator(),
                                             ksm2.strategyOptions.entrySet().iterator()))
                return false;
        }
        return true;
    }

    public List<String> getKeyspaces()
    {
        List<String> tableslist = new ArrayList<String>(Schema.instance.getTables());
        return Collections.unmodifiableList(tableslist);
    }

    public void updateSnitch(String epSnitchClassName, Boolean dynamic, Integer dynamicUpdateInterval, Integer dynamicResetInterval, Double dynamicBadnessThreshold) throws ConfigurationException
    {
        IEndpointSnitch oldSnitch = DatabaseDescriptor.getEndpointSnitch();

        // new snitch registers mbean during construction
        IEndpointSnitch newSnitch = FBUtilities.construct(epSnitchClassName, "snitch");
        if (dynamic)
        {
            DatabaseDescriptor.setDynamicUpdateInterval(dynamicUpdateInterval);
            DatabaseDescriptor.setDynamicResetInterval(dynamicResetInterval);
            DatabaseDescriptor.setDynamicBadnessThreshold(dynamicBadnessThreshold);
            newSnitch = new DynamicEndpointSnitch(newSnitch);
        }

        // point snitch references to the new instance
        DatabaseDescriptor.setEndpointSnitch(newSnitch);
        for (String ks : Schema.instance.getTables())
        {
            Table.open(ks).getReplicationStrategy().snitch = newSnitch;
        }

        if (oldSnitch instanceof DynamicEndpointSnitch)
            ((DynamicEndpointSnitch)oldSnitch).unregisterMBean();
    }

    /**
     * Flushes the two largest memtables by ops and by throughput
     */
    public void flushLargestMemtables()
    {
        ColumnFamilyStore largest = null;
        for (ColumnFamilyStore cfs : ColumnFamilyStore.all())
        {
            long total = cfs.getTotalMemtableLiveSize();

            if (total > 0 && (largest == null || total > largest.getTotalMemtableLiveSize()))
            {
                logger_.debug(total + " estimated memtable size for " + cfs);
                largest = cfs;
            }
        }
        if (largest == null)
        {
            logger_.info("Unable to reduce heap usage since there are no dirty column families");
            return;
        }

        logger_.warn("Flushing " + largest + " to relieve memory pressure");
        largest.forceFlush();
    }

    /**
     * Seed data to the endpoints that will be responsible for it at the future
     *
     * @param rangesToStreamByTable tables and data ranges with endpoints included for each
     * @return latch to count down
     */
    private CountDownLatch streamRanges(final Map<String, Multimap<Range<Token>, InetAddress>> rangesToStreamByTable)
    {
        final CountDownLatch latch = new CountDownLatch(rangesToStreamByTable.keySet().size());
        for (Map.Entry<String, Multimap<Range<Token>, InetAddress>> entry : rangesToStreamByTable.entrySet())
        {
            Multimap<Range<Token>, InetAddress> rangesWithEndpoints = entry.getValue();

            if (rangesWithEndpoints.isEmpty())
            {
                latch.countDown();
                continue;
            }

            final String table = entry.getKey();

            final Set<Map.Entry<Range<Token>, InetAddress>> pending = new HashSet<Map.Entry<Range<Token>, InetAddress>>(rangesWithEndpoints.entries());

            for (final Map.Entry<Range<Token>, InetAddress> endPointEntry : rangesWithEndpoints.entries())
            {
                final Range<Token> range = endPointEntry.getKey();
                final InetAddress newEndpoint = endPointEntry.getValue();

                final Runnable callback = new Runnable()
                {
                    public void run()
                    {
                        synchronized (pending)
                        {
                            pending.remove(endPointEntry);

                            if (pending.isEmpty())
                                latch.countDown();
                        }
                    }
                };

                StageManager.getStage(Stage.STREAM).execute(new Runnable()
                {
                    public void run()
                    {
                        // TODO each call to transferRanges re-flushes, this is potentially a lot of waste
                        StreamOut.transferRanges(newEndpoint, Table.open(table), Arrays.asList(range), callback, OperationType.UNBOOTSTRAP);
                    }
                });
            }
        }
        return latch;
    }

    /**
     * Used to request ranges from endpoints in the ring (will block until all data is fetched and ready)
     * @param ranges ranges to fetch as map of the preferred address and range collection
     * @return latch to count down
     */
    private CountDownLatch requestRanges(final Map<String, Multimap<InetAddress, Range<Token>>> ranges)
    {
        final CountDownLatch latch = new CountDownLatch(ranges.keySet().size());
        for (Map.Entry<String, Multimap<InetAddress, Range<Token>>> entry : ranges.entrySet())
        {
            Multimap<InetAddress, Range<Token>> endpointWithRanges = entry.getValue();

            if (endpointWithRanges.isEmpty())
            {
                latch.countDown();
                continue;
            }

            final String table = entry.getKey();
            final Set<InetAddress> pending = new HashSet<InetAddress>(endpointWithRanges.keySet());

            // Send messages to respective folks to stream data over to me
            for (final InetAddress source: endpointWithRanges.keySet())
            {
                Collection<Range<Token>> toFetch = endpointWithRanges.get(source);

                final Runnable callback = new Runnable()
                {
                    public void run()
                    {
                        pending.remove(source);

                        if (pending.isEmpty())
                            latch.countDown();
                    }
                };

                if (logger_.isDebugEnabled())
                    logger_.debug("Requesting from " + source + " ranges " + StringUtils.join(toFetch, ", "));

                // sending actual request
                StreamIn.requestRanges(source, table, toFetch, callback, OperationType.BOOTSTRAP);
            }
        }
        return latch;
    }

    /**
     * Calculate pair of ranges to stream/fetch for given two range collections
     * (current ranges for table and ranges after move to new token)
     *
     * @param current collection of the ranges by current token
     * @param updated collection of the ranges after token is changed
     * @return pair of ranges to stream/fetch for given current and updated range collections
     */
    public Pair<Set<Range<Token>>, Set<Range<Token>>> calculateStreamAndFetchRanges(Collection<Range<Token>> current, Collection<Range<Token>> updated)
    {
        Set<Range<Token>> toStream = new HashSet<Range<Token>>();
        Set<Range<Token>> toFetch  = new HashSet<Range<Token>>();


        for (Range r1 : current)
        {
            boolean intersect = false;
            for (Range r2 : updated)
            {
                if (r1.intersects(r2))
                {
                    // adding difference ranges to fetch from a ring
                    toStream.addAll(r1.subtract(r2));
                    intersect = true;
                    break;
                }
            }
            if (!intersect)
            {
                toStream.add(r1); // should seed whole old range
            }
        }

        for (Range r2 : updated)
        {
            boolean intersect = false;
            for (Range r1 : current)
            {
                if (r2.intersects(r1))
                {
                    // adding difference ranges to fetch from a ring
                    toFetch.addAll(r2.subtract(r1));
                    intersect = true;
                    break;
                }
            }
            if (!intersect)
            {
                toFetch.add(r2); // should fetch whole old range
            }
        }

        return new Pair<Set<Range<Token>>, Set<Range<Token>>>(toStream, toFetch);
    }

    public void bulkLoad(String directory)
    {
        File dir = new File(directory);

        if (!dir.exists() || !dir.isDirectory())
            throw new IllegalArgumentException("Invalid directory " + directory);

        SSTableLoader.Client client = new SSTableLoader.Client()
        {
            @Override
            public void init(String keyspace)
            {
                for (Map.Entry<Range<Token>, List<InetAddress>> entry : StorageService.instance.getRangeToAddressMap(keyspace).entrySet())
                {
                    Range<Token> range = entry.getKey();
                    for (InetAddress endpoint : entry.getValue())
                        addRangeForEndpoint(range, endpoint);
                }
            }

            @Override
            public boolean validateColumnFamily(String keyspace, String cfName)
            {
                return Schema.instance.getCFMetaData(keyspace, cfName) != null;
            }
        };

        SSTableLoader.OutputHandler oh = new SSTableLoader.OutputHandler()
        {
            public void output(String msg) { logger_.info(msg); }
            public void debug(String msg) { logger_.debug(msg); }
        };

        SSTableLoader loader = new SSTableLoader(dir, client, oh);
        try
        {
            loader.stream().get();
        }
        catch (Exception e)
        {
            throw new RuntimeException(e);
        }
    }

    public int getExceptionCount()
    {
        return AbstractCassandraDaemon.exceptions.get();
    }

    public void rescheduleFailedDeletions()
    {
        SSTableDeletingTask.rescheduleFailedTasks();
    }

    /**
     * #{@inheritDoc}
     */
    public void loadNewSSTables(String ksName, String cfName)
    {
        ColumnFamilyStore.loadNewSSTables(ksName, cfName);
    }

    /**
     * #{@inheritDoc}
     */
    public List<String> getRangeKeySample()
    {
        List<DecoratedKey> keys = keySamples(ColumnFamilyStore.allUserDefined(), getLocalPrimaryRange());

        List<String> sampledKeys = new ArrayList<String>(keys.size());
        for (DecoratedKey key : keys)
            sampledKeys.add(key.getToken().toString());
        return sampledKeys;
    }

    public void rebuildSecondaryIndex(String ksName, String cfName, String... idxNames)
    {
        ColumnFamilyStore.rebuildSecondaryIndex(ksName, cfName, idxNames);
    }

    public void resetLocalSchema() throws IOException
    {
        MigrationManager.resetLocalSchema();
    }
}<|MERGE_RESOLUTION|>--- conflicted
+++ resolved
@@ -1873,13 +1873,9 @@
         List<AntiEntropyService.RepairFuture> futures = new ArrayList<AntiEntropyService.RepairFuture>(ranges.size());
         for (Range<Token> range : ranges)
         {
-<<<<<<< HEAD
             AntiEntropyService.RepairFuture future = forceTableRepair(range, tableName, isSequential, columnFamilies);
-=======
-            AntiEntropyService.RepairFuture future = forceTableRepair(range, tableName, columnFamilies);
             if (future == null)
                 continue;
->>>>>>> 7d3416c1
             futures.add(future);
             // wait for a session to be done with its differencing before starting the next one
             try
@@ -1919,13 +1915,9 @@
         if (Table.SYSTEM_TABLE.equals(tableName))
             return;
 
-<<<<<<< HEAD
         AntiEntropyService.RepairFuture future = forceTableRepair(getLocalPrimaryRange(), tableName, isSequential, columnFamilies);
-=======
-        AntiEntropyService.RepairFuture future = forceTableRepair(getLocalPrimaryRange(), tableName, columnFamilies);
         if (future == null)
             return;
->>>>>>> 7d3416c1
         try
         {
             future.get();
@@ -1945,17 +1937,13 @@
             names.add(cfStore.getColumnFamilyName());
         }
 
-<<<<<<< HEAD
-        return AntiEntropyService.instance.submitRepairSession(range, tableName, isSequential, names.toArray(new String[names.size()]));
-=======
         if (names.isEmpty())
         {
             logger_.info("No column family to repair for keyspace " + tableName);
             return null;
         }
 
-        return AntiEntropyService.instance.submitRepairSession(range, tableName, names.toArray(new String[names.size()]));
->>>>>>> 7d3416c1
+        return AntiEntropyService.instance.submitRepairSession(range, tableName, isSequential, names.toArray(new String[names.size()]));
     }
 
     public void forceTerminateAllRepairSessions() {
